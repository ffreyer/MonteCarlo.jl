"""
    sparsity(A)

Calculates the sparsity of the given array.
The sparsity is defined as number of zero-valued elements divided by
total number of elements.
"""
function sparsity(A::AbstractArray{T}) where T<:Number
    (length(A)-countnz(A))/length(A)
end

"""
    reldiff(A, B)

Relative difference of absolute values of `A` and `B` defined as

``
\\operatorname{reldiff} = 2 \\dfrac{\\operatorname{abs}(A - B)}{\\operatorname{abs}(A+B)}.
``
"""
function reldiff(A::AbstractArray{T}, B::AbstractArray{S}) where T<:Number where S<:Number
    return 2*abs.(A-B)./abs.(A+B)
end


"""
    effreldiff(A, B, threshold=1e-14)

Same as `reldiff(A,B)` but with all elements set to zero where corresponding element of
`absdiff(A,B)` is smaller than `threshold`. This is useful in avoiding artificially large
relative errors.
"""
function effreldiff(A::AbstractArray{T}, B::AbstractArray{S}, threshold::Float64=1e-14) where T<:Number where S<:Number
    r = reldiff(A,B)
    r[findall(x -> abs.(x)<threshold, absdiff(A,B))] .= 0.
    return r
end


"""
    absdiff(A, B)

Difference of absolute values of `A` and `B`.
"""
function absdiff(A::AbstractArray{T}, B::AbstractArray{S}) where T<:Number where S<:Number
    return abs.(A-B)
end


"""
    compare(A, B)

Compares two matrices `A` and `B`, prints out the maximal absolute and relative differences
and returns a boolean indicating wether `isapprox(A,B)`.
"""
function compare(A::AbstractArray{T}, B::AbstractArray{S}) where T<:Number where S<:Number
    @printf("max absdiff: %.1e\n", maximum(absdiff(A,B)))
    @printf("mean absdiff: %.1e\n", mean(absdiff(A,B)))
    @printf("max reldiff: %.1e\n", maximum(reldiff(A,B)))
    @printf("mean reldiff: %.1e\n", mean(reldiff(A,B)))

    r = effreldiff(A,B)
    @printf("effective max reldiff: %.1e\n", maximum(r))
    @printf("effective mean reldiff: %.1e\n", mean(r))

    return isapprox(A,B)
end


# NOTE
# Currenlty julia/sparearrays does not implement this function (type signature)
# once it does this can be removed/depracted in favor of mul!
# see also: test/slice_matrices.jl
occursin(
    "SparseArrays",
    string(which(mul!, (Matrix, Matrix, SparseMatrixCSC)).file)
) && @warn(
    "A Method `mul!(::Matrix, ::Matrix, ::SparseMatrixCSC)` now exists in " *
    "`SparseArrays`. The method defined in `helpers.jl` is likely to be  " *
    "unnecessary now."
)

function SparseArrays.mul!(C::StridedMatrix, X::StridedMatrix, A::SparseMatrixCSC)
    mX, nX = size(X)
    nX == A.m || throw(DimensionMismatch())
    fill!(C, zero(eltype(C)))
    rowval = A.rowval
    nzval = A.nzval
    @inbounds for  col = 1:A.n, k=A.colptr[col]:(A.colptr[col+1]-1)
        ki=rowval[k]
        kv=nzval[k]
        for multivec_row=1:mX
            C[multivec_row, col] += X[multivec_row, ki] * kv
        end
    end
    C
end


<<<<<<< HEAD
"""
    @bm function ... end
    @bm foo(args...) = ...

Wraps the body of a function with `@timeit_debug <function name> begin ... end`.

The `@timeit_debug` macro can be disabled. When it is, it should come with zero
overhead. To enable timing, use `TimerOutputs.enable_debug_timings(<module>)`.
See TimerOutputs.jl for more details.

Benchmarks/Timings can be retrieved using `print_timer()` and reset with
`reset_timer!()`. It should be no problem to add additonal `@timeit_debug` to
a function.
"""
macro bm(func)
    esc(Expr(
        func.head,     # function or =
        func.args[1],  # function name w/ args
        quote                                  # name of function
            MonteCarlo.@timeit_debug $(string(func.args[1].args[1])) begin
                $(func.args[2]) # function body
            end
        end
    ))
end

timeit_debug_enabled() = false
=======
# Taken from Base
if !isdefined(Base, :splitpath)
    splitpath(p::AbstractString) = splitpath(String(p))

    if Sys.isunix()
        const path_dir_splitter = r"^(.*?)(/+)([^/]*)$"
    elseif Sys.iswindows()
        const path_dir_splitter = r"^(.*?)([/\\]+)([^/\\]*)$"
    else
        error("path primitives for this OS need to be defined")
    end

    _splitdir_nodrive(path::String) = _splitdir_nodrive("", path)
    function _splitdir_nodrive(a::String, b::String)
        m = match(path_dir_splitter,b)
        m === nothing && return (a,b)
        a = string(a, isempty(m.captures[1]) ? m.captures[2][1] : m.captures[1])
        a, String(m.captures[3])
    end

    function splitpath(p::String)
        drive, p = splitdrive(p)
        out = String[]
        isempty(p) && (pushfirst!(out,p))  # "" means the current directory.
        while !isempty(p)
            dir, base = _splitdir_nodrive(p)
            dir == p && (pushfirst!(out, dir); break)  # Reached root node.
            if !isempty(base)  # Skip trailing '/' in basename
                pushfirst!(out, base)
            end
            p = dir
        end
        if !isempty(drive)  # Tack the drive back on to the first element.
            out[1] = drive*out[1]  # Note that length(out) is always >= 1.
        end
        return out
    end
end
>>>>>>> 11f70b5d
<|MERGE_RESOLUTION|>--- conflicted
+++ resolved
@@ -97,7 +97,7 @@
 end
 
 
-<<<<<<< HEAD
+
 """
     @bm function ... end
     @bm foo(args...) = ...
@@ -125,7 +125,8 @@
 end
 
 timeit_debug_enabled() = false
-=======
+
+
 # Taken from Base
 if !isdefined(Base, :splitpath)
     splitpath(p::AbstractString) = splitpath(String(p))
@@ -163,5 +164,4 @@
         end
         return out
     end
-end
->>>>>>> 11f70b5d
+end