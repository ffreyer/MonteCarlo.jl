"""
    sparsity(A)

Calculates the sparsity of the given array.
The sparsity is defined as number of zero-valued elements divided by
total number of elements.
"""
function sparsity(A::AbstractArray{T}) where T<:Number
    (length(A)-countnz(A))/length(A)
end

"""
    reldiff(A, B)

Relative difference of absolute values of `A` and `B` defined as

``
\\operatorname{reldiff} = 2 \\dfrac{\\operatorname{abs}(A - B)}{\\operatorname{abs}(A+B)}.
``
"""
function reldiff(A::AbstractArray{T}, B::AbstractArray{S}) where T<:Number where S<:Number
    return 2*abs.(A-B)./abs.(A+B)
end


"""
    effreldiff(A, B, threshold=1e-14)

Same as `reldiff(A,B)` but with all elements set to zero where corresponding element of
`absdiff(A,B)` is smaller than `threshold`. This is useful in avoiding artificially large
relative errors.
"""
function effreldiff(A::AbstractArray{T}, B::AbstractArray{S}, threshold::Float64=1e-14) where T<:Number where S<:Number
    r = reldiff(A,B)
    r[findall(x -> abs.(x)<threshold, absdiff(A,B))] .= 0.
    return r
end


"""
    absdiff(A, B)

Difference of absolute values of `A` and `B`.
"""
function absdiff(A::AbstractArray{T}, B::AbstractArray{S}) where T<:Number where S<:Number
    return abs.(A-B)
end


"""
    compare(A, B)

Compares two matrices `A` and `B`, prints out the maximal absolute and relative differences
and returns a boolean indicating wether `isapprox(A,B)`.
"""
function compare(A::AbstractArray{T}, B::AbstractArray{S}) where T<:Number where S<:Number
    @printf("max absdiff: %.1e\n", maximum(absdiff(A,B)))
    @printf("mean absdiff: %.1e\n", mean(absdiff(A,B)))
    @printf("max reldiff: %.1e\n", maximum(reldiff(A,B)))
    @printf("mean reldiff: %.1e\n", mean(reldiff(A,B)))

    r = effreldiff(A,B)
    @printf("effective max reldiff: %.1e\n", maximum(r))
    @printf("effective mean reldiff: %.1e\n", mean(r))

    return isapprox(A,B)
end


# NOTE
# Currenlty julia/sparearrays does not implement this function (type signature)
# once it does this can be removed/depracted in favor of mul!
# see also: test/slice_matrices.jl
occursin(
    "SparseArrays",
    string(which(mul!, (Matrix, Matrix, SparseMatrixCSC)).file)
) && @warn(
    "A Method `mul!(::Matrix, ::Matrix, ::SparseMatrixCSC)` now exists in " *
    "`SparseArrays`. The method defined in `helpers.jl` is likely to be  " *
    "unnecessary now."
)

function SparseArrays.mul!(C::StridedMatrix, X::StridedMatrix, A::SparseMatrixCSC)
    mX, nX = size(X)
    nX == A.m || throw(DimensionMismatch())
    fill!(C, zero(eltype(C)))
    rowval = A.rowval
    nzval = A.nzval
    @inbounds for  col = 1:A.n, k=A.colptr[col]:(A.colptr[col+1]-1)
        ki=rowval[k]
        kv=nzval[k]
        for multivec_row=1:mX
            C[multivec_row, col] += X[multivec_row, ki] * kv
        end
    end
    C
end


"""
    @bm function ... end
    @bm foo(args...) = ...

Wraps the body of a function with `@timeit_debug <function name> begin ... end`.

The `@timeit_debug` macro can be disabled. When it is, it should come with zero
overhead. To enable timing, use `TimerOutputs.enable_debug_timings(<module>)`.
See TimerOutputs.jl for more details.

Benchmarks/Timings can be retrieved using `print_timer()` and reset with
`reset_timer!()`. It should be no problem to add additonal `@timeit_debug` to
a function.
"""
macro bm(func)
    esc(Expr(
        func.head,     # function or =
        func.args[1],  # function name w/ args
        quote                                  # name of function
            MonteCarlo.@timeit_debug $(string(func.args[1].args[1])) begin
                $(func.args[2]) # function body
            end
        end
    ))
<<<<<<< HEAD
end
=======
end

timeit_debug_enabled() = false
>>>>>>> 9d1ff3e1
<|MERGE_RESOLUTION|>--- conflicted
+++ resolved
@@ -121,10 +121,6 @@
             end
         end
     ))
-<<<<<<< HEAD
-end
-=======
 end
 
-timeit_debug_enabled() = false
->>>>>>> 9d1ff3e1
+timeit_debug_enabled() = false