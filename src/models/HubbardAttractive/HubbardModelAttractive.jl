const HubbardConf = Array{Int8, 2} # conf === hsfield === discrete Hubbard Stratonovich field (Hirsch field)
const HubbardDistribution = Int8[-1,1]

"""
Famous attractive (negative U) Hubbard model on a cubic lattice.
Discrete Hubbard Stratonovich transformation (Hirsch transformation) in the density/charge channel,
such that HS-field is real.

    HubbardModelAttractive(; dims, L[, kwargs...])

Create an attractive Hubbard model on `dims`-dimensional cubic lattice
with linear system size `L`. Additional allowed `kwargs` are:

 * `mu::Float64=0.0`: chemical potential
 * `U::Float64=1.0`: onsite interaction strength, "Hubbard U"
 * `t::Float64=1.0`: hopping energy
"""
@with_kw_noshow struct HubbardModelAttractive{LT<:AbstractLattice} <: Model
    # user mandatory
    dims::Int
    L::Int

    # user optional
    mu::Float64 = 0.0
    U::Float64 = 1.0
    @assert U >= 0. "U must be positive."
    t::Float64 = 1.0

    # non-user fields
    l::LT = choose_lattice(HubbardModelAttractive, dims, L)
    neighs::Matrix{Int} = neighbors_lookup_table(l)
    flv::Int = 1
end


function choose_lattice(::Type{HubbardModelAttractive}, dims::Int, L::Int)
    if dims == 1
        return Chain(L)
    elseif dims == 2
        return SquareLattice(L)
    else
        return CubicLattice(dims, L)
    end
end

"""
    HubbardModelAttractive(params::Dict)
    HubbardModelAttractive(params::NamedTuple)

Create an attractive Hubbard model with (keyword) parameters as specified in the
dictionary/named tuple `params`.
"""
HubbardModelAttractive(params::Dict{Symbol, T}) where T = HubbardModelAttractive(; params...)
HubbardModelAttractive(params::NamedTuple) = HubbardModelAttractive(; params...)

# cosmetics
import Base.summary
import Base.show
Base.summary(model::HubbardModelAttractive) = "$(model.dims)D attractive Hubbard model"
Base.show(io::IO, model::HubbardModelAttractive) = print(io, "$(model.dims)D attractive Hubbard model, L=$(model.L) ($(length(model.l)) sites)")
Base.show(io::IO, m::MIME"text/plain", model::HubbardModelAttractive) = print(io, model)




# implement `Model` interface
@inline nsites(m::HubbardModelAttractive) = length(m.l)


# implement `DQMC` interface: mandatory
@inline Base.rand(::Type{DQMC}, m::HubbardModelAttractive, nslices::Int) = rand(HubbardDistribution, nsites(m), nslices)


"""
Calculates the hopping matrix \$T_{i, j}\$ where \$i, j\$ are
site indices.

Note that since we have a time reversal symmetry relating spin-up
to spin-down we only consider one spin sector (one flavor) for the attractive
Hubbard model in the DQMC simulation.

This isn't a performance critical method as it is only used once before the
actual simulation.
"""
function hopping_matrix(mc::DQMC, m::HubbardModelAttractive{L}) where {L<:AbstractLattice}
    N = nsites(m)
    neighs = m.neighs # row = up, right, down, left; col = siteidx

    T = diagm(0 => fill(-m.mu, N))

    # Nearest neighbor hoppings
    @inbounds @views begin
        for src in 1:N
            for nb in 1:size(neighs,1)
                trg = neighs[nb,src]
                T[trg,src] += -m.t
            end
        end
    end

    return T
end


"""
Calculate the interaction matrix exponential `expV = exp(- power * delta_tau * V(slice))`
and store it in `result::Matrix`.

This is a performance critical method.
"""
@inline function interaction_matrix_exp!(mc::DQMC, m::HubbardModelAttractive,
            result::Matrix, conf::HubbardConf, slice::Int, power::Float64=1.)
    dtau = mc.p.delta_tau
    lambda = acosh(exp(m.U * dtau/2))
    result .= spdiagm(0 => exp.(sign(power) * lambda * conf[:,slice]))
    nothing
end


@inline function propose_local(mc::DQMC, m::HubbardModelAttractive, i::Int, slice::Int, conf::HubbardConf)
    # see for example dos Santos (2002)
    greens = mc.s.greens
    dtau = mc.p.delta_tau
    lambda = acosh(exp(m.U * dtau/2))

    ΔE_boson = -2. * lambda * conf[i, slice]
    γ = exp(ΔE_boson) - 1
    detratio = (1 + γ * (1 - greens[i,i]))^2 # squared because of two spin sectors.

    return detratio * exp(-ΔE_boson), ΔE_boson, γ
end

@inline function accept_local!(mc::DQMC, m::HubbardModelAttractive, i::Int, slice::Int, conf::HubbardConf, delta, detratio, ΔE_boson::Float64)
    greens = mc.s.greens
    γ = delta

    u = -greens[:, i]
    u[i] += 1.
    # TODO: OPT: speed check, maybe @views/@inbounds
    greens .-= kron(u * 1. /(1 + γ * u[i]), transpose(γ * greens[i, :]))
    conf[i, slice] *= -1
    nothing
end




# implement DQMC interface: optional
"""
Green's function is real for the attractive Hubbard model.
"""
@inline greenseltype(::Type{DQMC}, m::HubbardModelAttractive) = Float64
@inline hoppingeltype(::Type{DQMC}, m::HubbardModelAttractive) = Float64

"""
Calculate energy contribution of the boson, i.e. Hubbard-Stratonovich/Hirsch field.
"""
@inline function energy_boson(mc::DQMC, m::HubbardModelAttractive, hsfield::HubbardConf)
    dtau = mc.p.delta_tau
    lambda = acosh(exp(m.U * dtau/2))
    return lambda * sum(hsfield)
end


<<<<<<< HEAD



################################################################################


# Abuse prepare! to verify requirements
function prepare!(m::PairingCorrelationMeasurement, mc::DQMC, model::HubbardModelAttractive)
    nothing
end

function measure!(m::PairingCorrelationMeasurement, mc::DQMC, model::HubbardModelAttractive, i::Int64)
    # Equal time pairing correlation
    G = greens(mc)
    N = nsites(model)

    push!(m.obs, G[1:N, 1:N] .* G[1:N, 1:N])
end
=======
function greens(mc::DQMC, model::HubbardModelAttractive)
    G = greens(mc)
    vcat(hcat(G, zeros(size(G))), hcat(zeros(size(G)), G))
end
prepare!(m::SpinOneHalfMeasurement, mc::DQMC, model::HubbardModelAttractive) = nothing
>>>>>>> f01afe50
<|MERGE_RESOLUTION|>--- conflicted
+++ resolved
@@ -162,29 +162,8 @@
 end
 
 
-<<<<<<< HEAD
-
-
-
-################################################################################
-
-
-# Abuse prepare! to verify requirements
-function prepare!(m::PairingCorrelationMeasurement, mc::DQMC, model::HubbardModelAttractive)
-    nothing
-end
-
-function measure!(m::PairingCorrelationMeasurement, mc::DQMC, model::HubbardModelAttractive, i::Int64)
-    # Equal time pairing correlation
-    G = greens(mc)
-    N = nsites(model)
-
-    push!(m.obs, G[1:N, 1:N] .* G[1:N, 1:N])
-end
-=======
 function greens(mc::DQMC, model::HubbardModelAttractive)
     G = greens(mc)
     vcat(hcat(G, zeros(size(G))), hcat(zeros(size(G)), G))
 end
-prepare!(m::SpinOneHalfMeasurement, mc::DQMC, model::HubbardModelAttractive) = nothing
->>>>>>> f01afe50
+prepare!(m::SpinOneHalfMeasurement, mc::DQMC, model::HubbardModelAttractive) = nothing