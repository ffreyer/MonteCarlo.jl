################################################################################
# Interface
# A Measurement must inherit from AbstractMeasurement and implement the
# following functions.

abstract type AbstractMeasurement end


"""
    measure!(measurement, mc, model, sweep_index)

Performs a measurement during the measurement phase.
"""
function measure!(m::AbstractMeasurement, mc, model, i)
    throw(MethodError(measure!, (m, mc, model)))
end


###################################
# You may also implement


"""
    prepare!(measurement, mc, model)

This method is called between the thermalization and the measurement phase.
"""
prepare!(m::AbstractMeasurement, mc, model) = nothing


"""
    finish!(measurement, mc, model)

Finish a measurement. This method is called after the measurement phase.
"""
finish!(m::AbstractMeasurement, mc, model) = nothing


"""
    save!(measurement, filename, entryname)

Saves a measurement to a jld-file `filename` in group `entryname`.

The default implementation searches the measurement for observables and saves
those using
`MonteCarloObservable.saveobs(obs, filename, entryname * "/" * obs.group)`.
The `entryname` passed to this function is equivalent to the structure given by
`measurements()`, e.g. `ME/config/` if `measurements(mc)[:ME][:config]` carries
a measurement.

See also [`save_measurements!`](@ref)
"""
function save!(m::AbstractMeasurement, filename::String, entryname::String)
    for fieldname in fieldnames(typeof(m))
        maybe_obs = getfield(m, fieldname)
        if maybe_obs isa AbstractObservable
            saveobs(maybe_obs, filename, entryname * "/" * maybe_obs.group)
        end
    end
    nothing
end


################################################################################
# A new model may implement the following for convenience


"""
    default_measurements(mc, model)

Return a dictionary of default measurements for a given Monte Carlo flavour and
model. If there is no implementation given for the specific Monte Carlo flavour
an empty dictionary will be returned.
"""
default_measurements(mc, model) = Dict{Symbol, AbstractMeasurement}()


<<<<<<< HEAD
"""
    save!(measurement, filename, entryname)

Saves a measurement to a jld-file `filename` in group `entryname`.

The default implementation searches the measurement for observables and saves
those using
`MonteCarloObservable.saveobs(obs, filename, entryname * "/" * obs.group)`.
The `entryname` passed to this function is equivalent to the structure given by
`measurements()`, e.g. `ME/config/` if `measurements(mc)[:ME][:config]` carries
a measurement.

See also [`save_measurements!`](@ref)
"""
function save!(m::AbstractMeasurement, filename::String, entryname::String)
    for fieldname in fieldnames(typeof(m))
        maybe_obs = getfield(m, fieldname)
        if maybe_obs isa AbstractObservable
            saveobs(maybe_obs, filename, entryname * "/" * maybe_obs.group)
        end
    end
    nothing
end


=======
>>>>>>> ccb13cb4
################################################################################
# mc based, default measurements


"""
    ConfigurationMeasurement(mc, model[, rate=1])

Measures configurations of the given Monte Carlo flavour and model. The rate of
measurements can be reduced with `rate`. (e.g. `rate=10` means 1 measurement per
10 sweeps)
"""
struct ConfigurationMeasurement <: AbstractMeasurement
    obs::Observable
    rate::Int64
    ConfigurationMeasurement(mc, model, rate=1) = new(
        Observable(typeof(mc.conf), "Configurations"), rate
    )
end
prepare!(::ConfigurationMeasurement, mc, model) = nothing
function measure!(m::ConfigurationMeasurement, mc, model, i::Int64)
    (i % m.rate == 0) && push!(m.obs, conf(mc))
    nothing
end
finish!(::ConfigurationMeasurement, mc, model) = nothing
save(m::ConfigurationMeasurement, filename) = saveobs(m.obs, filename)



################################################################################
# called by simulation


for function_name in (:prepare!, :finish!)
    @eval begin
        function $(function_name)(
                measurements::Dict{Symbol, AbstractMeasurement},
                mc, model
            )
            for (k, m) in measurements
                $(function_name)(m, mc, model)
            end
            nothing
        end
    end
end

function measure!(
        measurements::Dict{Symbol, AbstractMeasurement},
        mc, model, sweep_index::Int64
    )
    for (k, m) in measurements
        measure!(m, mc, model, sweep_index)
    end
    nothing
end


################################################################################
# other convenience functions


# printing
function Base.show(io::IO, m::AbstractMeasurement)
    #  no parametrization -v    v- no MonteCarlo.
    typename = typeof(m).name.name
    fnames = fieldnames(typeof(m))
    observables = [s for s in fnames if getfield(m, s) isa AbstractObservable]
    other = [s for s in fnames if !(getfield(m, s) isa AbstractObservable)]
    println(io, typename)
    for obs_fieldname in observables
        o = getfield(m, obs_fieldname)
        oname = MonteCarloObservable.name(o)
        otypename = typeof(o).name.name
        println(io, "\t", obs_fieldname, "::", otypename, "\t → \"", oname, "\"")
    end
    for fieldname in other
        println(io, "\t", fieldname, "::", typeof(getfield(m, fieldname)))
    end
    nothing
end

function Base.show(io::IO, ::MIME"text/plain", m::AbstractMeasurement)
    #small
    #  no parametrization -v    v- no MonteCarlo.
    typename = typeof(m).name.name
    fnames = fieldnames(typeof(m))
    temp = [s for s in fnames if getfield(m, s) isa AbstractObservable]
    observable_names = map(temp) do obs_fieldname
        MonteCarloObservable.name(getfield(m, obs_fieldname))
    end
    print(io, typename, "(\"", join(observable_names, "\", \""), "\")")
    nothing
end


"""
    measurements(mc)

Returns a nested dictionary of all measurements used in a given Monte Carlo
simulation `mc`. The thermalization stage is accessed by `:TH`, the measurement
stage by `:ME`.
"""
function measurements(mc::MonteCarloFlavor)
    return Dict(
        :TH => mc.thermalization_measurements,
        :ME => mc.measurements
    )
end


"""
    observables(mc)

Returns a nested dictionary of all observables used in a given Monte Carlo
simulation `mc`. The result `obs` is indexed as `obs[stage][measurement][name]`,
where `stage` is `:TH` (thermalization stage) or `:ME` (measurement stage),
`measurement::Symbol` is the name of the measurement and `name::String` is the
name of the observable.
"""
function observables(mc::MonteCarloFlavor)
    th_obs = Dict{Symbol, Dict{String, AbstractObservable}}(
        k => let
            fns = fieldnames(typeof(m))
            os = [getfield(m, fn) for fn in fns if getfield(m, fn) isa AbstractObservable]
            Dict{String, AbstractObservable}(MonteCarloObservable.name(o) => o for o in os)
        end for (k, m) in mc.thermalization_measurements
    )
    me_obs = Dict{Symbol, Dict{String, AbstractObservable}}(
        k => let
            fns = fieldnames(typeof(m))
            os = [getfield(m, fn) for fn in fns if getfield(m, fn) isa AbstractObservable]
            Dict{String, AbstractObservable}(MonteCarloObservable.name(o) => o for o in os)
        end for (k, m) in mc.measurements
    )

    return Dict(:TH => th_obs, :ME => me_obs)
end



"""
    push!(mc, tag::Symbol => MT::Type{<:AbstractMeasurement}[, stage=:ME])

Adds a new pair `tag => MT(mc, model)`, where `MT` is a type
`<: AbstractMeasurement`, to either the thermalization or measurement `stage`
(`:TH` or `:ME`) of the simulation `mc`.

Examples:
```
push!(mc, :conf => ConfigurationMeasurement)
push!(mc, :conf => ConfigurationMeasurement, stage=:ME)
```

See also: [`unsafe_push!`](@ref)
"""
function Base.push!(mc::MonteCarloFlavor, p::Pair{Symbol, DataType}, stage=:ME)
    tag, MT = p
    p[2] <: AbstractMeasurement || throw(ErrorException(
        "The given `tag => MT` pair should be of type " *
        "`Pair{Symbol, Type(<: AbstractMeasurement)}`, but is " *
        "`Pair{Symbol, Type{$(p[2])}}`."
    ))
    unsafe_push!(mc, tag => MT(mc, mc.model), stage)
end

"""
    unsafe_push!(mc, tag::Symbol => m::AbstractMeasurement[, stage=:ME])

Adds a pair `tag => m` to either the thermalization or measurement stage (`:TH`
or `:ME`) of the given simulation `mc`.

Note that this function is unsafe as it does not test whether `m` is a valid
measurement for the given simulation.

Examples:
```
push!(mc, :conf => ConfigurationMeasurement(mc, model))
push!(mc, :conf => ConfigurationMeasurement(mc, model), stage=:ME)
```

See also: [`MonteCarlo.push!`](@ref)
"""
function unsafe_push!(mc::MonteCarloFlavor, p::Pair{Symbol, <:AbstractMeasurement}, stage=:ME)
    if stage in (:ME, :me, :Measurement, :measurement)
        push!(mc.measurements, p)
    elseif stage in (:TH, :th, :Thermalization, :thermalization, :thermalization_measurements)
        push!(mc.thermalization_measurements, p)
    else
        throw(ErrorException("`stage = $stage` is not valid."))
    end
end


"""
    delete!(mc, key[, stage=:MC])
    delete!(mc, MT::Type{<:AbstractMeasurement}[, stage=:MC])

Deletes a measurement from the given Monte Carlo simulation by key or by type.
When deleting by type, multiple measurements can be targeted using inheritance.
For example, `delete!(mc, IsingMeasurement)` wil delete all
`IsingEnergyMeasurement` and `IsingMagnmetizationMeasurement` objects.

Examples:
```
delete!(mc, :conf)
delete!(mc, ConfigurationMeasurement)
delete!(mc, ConfigurationMeasurement, stage=:ME)
```
"""
function Base.delete!(mc::MonteCarloFlavor, key::Symbol, stage=:ME)
    if stage in (:ME, :me, :Measurement, :measurement)
        delete!(mc.measurements, key)
    elseif stage in (:TH, :th, :Thermalization, :thermalization, :thermalization_measurements)
        delete!(mc.thermalization_measurements, key)
    else
        throw(ErrorException("`stage = $stage` is not valid."))
    end
end

function Base.delete!(mc::MonteCarloFlavor, MT::Type{<: AbstractMeasurement}, stage=:ME)
    if stage in (:ME, :me, :Measurement, :measurement)
        ks = collect(keys(mc.measurements))
        for k in ks
            if typeof(mc.measurements[k]) <: MT
                delete!(mc.measurements, k)
            end
        end
        mc.measurements
    elseif stage in (:TH, :th, :Thermalization, :thermalization, :thermalization_measurements)
        ks = collect(keys(mc.thermalization_measurements))
        for k in ks
            if typeof(mc.thermalization_measurements[k]) <: MT
                delete!(mc.thermalization_measurements, k)
            end
        end
        mc.thermalization_measurements
    else
        throw(ErrorException("`stage = $stage` is not valid."))
    end
end


"""
    save_measurements!(mc, filename[; force_overwrite=false, allow_rename=true])

Saves all measurements to `filename`.

If `force_overwrite = true` the file will
be overwritten if it already exists. If `allow_rename = true` random characters
will be added to the filename until it becomes unique.
"""
function save_measurements!(
        mc::MonteCarloFlavor, filename::String;
        force_overwrite = false, allow_rename = true
    )
    isfile(filename) && !force_overwrite && !allow_rename && throw(ErrorException(
        "Cannot save because \"$filename\" already exists. Consider setting " *
        "`allow_reanme = true` to adjust the filename or `force_overwrite = true`" *
        " to overwrite the file."
    ))
    if isfile(filename) && !force_overwrite && allow_rename
        while isfile(filename)
            # those map to 0-9, A-Z, a-z
            x = rand([(48:57)..., (65:90)..., (97:122)...])
            s = string(Char(x))
            filename = filename[1:end-4] * s * ".jld"
        end
    end

    measurement_dict = measurements(mc)
    for (k0, v0) in measurement_dict # :TH or :ME
        for (k1, meas) in v0 # Measurement name
            entryname = "Measurements/$k0/$k1"
            save!(meas, filename, entryname)
        end
    end
end



"""
    load_measurements(filename)

Loads recorded measurements for a given `filename`. The output is formated like
`observables(mc)`

See also [`observables`](@ref)
"""
function load_measurements(filename::String)
    input = load(filename)
    output = Dict{Symbol, Dict{Symbol, Dict{String, AbstractObservable}}}()
    for (k1, v1) in input["Measurements"]
        # k1 = TH or ME
        push!(output, Symbol(k1) => Dict{Symbol, Dict{String, AbstractObservable}}())
        for (k2, v2) in v1
            # k2 is the key for Measurement
            push!(output[Symbol(k1)], Symbol(k2) => v2)
        end
    end
    output
end<|MERGE_RESOLUTION|>--- conflicted
+++ resolved
@@ -75,34 +75,6 @@
 default_measurements(mc, model) = Dict{Symbol, AbstractMeasurement}()
 
 
-<<<<<<< HEAD
-"""
-    save!(measurement, filename, entryname)
-
-Saves a measurement to a jld-file `filename` in group `entryname`.
-
-The default implementation searches the measurement for observables and saves
-those using
-`MonteCarloObservable.saveobs(obs, filename, entryname * "/" * obs.group)`.
-The `entryname` passed to this function is equivalent to the structure given by
-`measurements()`, e.g. `ME/config/` if `measurements(mc)[:ME][:config]` carries
-a measurement.
-
-See also [`save_measurements!`](@ref)
-"""
-function save!(m::AbstractMeasurement, filename::String, entryname::String)
-    for fieldname in fieldnames(typeof(m))
-        maybe_obs = getfield(m, fieldname)
-        if maybe_obs isa AbstractObservable
-            saveobs(maybe_obs, filename, entryname * "/" * maybe_obs.group)
-        end
-    end
-    nothing
-end
-
-
-=======
->>>>>>> ccb13cb4
 ################################################################################
 # mc based, default measurements
 
@@ -127,8 +99,6 @@
     nothing
 end
 finish!(::ConfigurationMeasurement, mc, model) = nothing
-save(m::ConfigurationMeasurement, filename) = saveobs(m.obs, filename)
-
 
 
 ################################################################################
