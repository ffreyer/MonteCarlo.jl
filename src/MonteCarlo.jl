--- conflicted
+++ resolved
@@ -5,19 +5,14 @@
 @reexport using MonteCarloObservable, Random
 import MonteCarloObservable.AbstractObservable
 using Parameters, Requires
-<<<<<<< HEAD
-using TimerOutputs
-using LoopVectorization, RecursiveFactorization
+using TimerOutputs, LoopVectorization
 using Printf, SparseArrays, LinearAlgebra, Dates, Statistics
 
 import JLD, JLD2
 # To allow switching between JLD and JLD2:
 const UnknownType = Union{JLD.UnsupportedType, JLD2.UnknownType}
 const JLDFile = Union{JLD.JldFile, JLD2.JLDFile}
-=======
-using JLD, TimerOutputs
-using LoopVectorization
->>>>>>> 7face131
+
 
 
 include("helpers.jl")
