--- conflicted
+++ resolved
@@ -319,8 +319,6 @@
 end
 
 
-<<<<<<< HEAD
-=======
 
 """
     replay(
@@ -445,7 +443,6 @@
 end
 
 
->>>>>>> 1cd03f9c
 #     save_mc(filename, mc, entryname)
 #
 # Saves (minimal) information necessary to reconstruct a given `mc::MC` to a
@@ -455,11 +452,7 @@
 function save_mc(file::JLD.JldFile, mc::MC, entryname::String="MC")
     write(file, entryname * "/VERSION", 0)
     write(file, entryname * "/type", typeof(mc))
-<<<<<<< HEAD
-    write(file, entryname * "/parameters", mc.p)
-=======
     save_parameters(file, mc.p, entryname * "/parameters")
->>>>>>> 1cd03f9c
     write(file, entryname * "/conf", mc.conf)
     save_measurements(file, mc, entryname * "/Measurements")
     save_model(file, mc.model, entryname * "/Model")
@@ -472,11 +465,7 @@
 function load_mc(data, ::Type{T}) where {T <: MC}
     @assert data["VERSION"] == 0
     mc = data["type"]()
-<<<<<<< HEAD
-    mc.p = data["parameters"]
-=======
     mc.p = load_parameters(data["parameters"], data["parameters"]["type"])
->>>>>>> 1cd03f9c
     mc.conf = data["conf"]
     mc.model = load_model(data["Model"], data["Model"]["type"])
 
@@ -487,8 +476,6 @@
 end
 
 
-<<<<<<< HEAD
-=======
 #   save_parameters(file::JLD.JldFile, p::MCParameters, entryname="Parameters")
 #
 # Saves (minimal) information necessary to reconstruct a given
@@ -529,6 +516,5 @@
 end
 
 
->>>>>>> 1cd03f9c
 include("MC_mandatory.jl")
 include("MC_optional.jl")