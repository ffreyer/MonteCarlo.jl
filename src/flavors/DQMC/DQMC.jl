--- conflicted
+++ resolved
@@ -237,11 +237,7 @@
     run!(mc::DQMC[; kwargs...])
 
 Runs the given Monte Carlo simulation `mc`. Returns true if the run finished and
-<<<<<<< HEAD
-false if it cancelled early to generate a save-file.
-=======
 false if it cancelled early to generate a resumable save-file.
->>>>>>> 1cd03f9c
 
 ### Keyword Arguments:
 - `verbose = true`: If true, print progress messaged to stdout.
@@ -253,35 +249,23 @@
 save file and exit
 - `grace_period = Minute(5)`: Buffer between the current time and `safe_before`.
 The time required to generate a save file should be included here.
-<<<<<<< HEAD
-- `filename`: Name of the save file. The default is based on `safe_before`.
-=======
 - `resumable_filename`: Name of the resumable save file. The default is based on
 `safe_before`.
 - `force_overwrite = false`: If set to true a file with the same name as
 `resumable_filename` will be overwritten. (This will create a temporary backup)
->>>>>>> 1cd03f9c
 - `start=1`: The first sweep in the simulation. This will be changed when using
 `resume!(save_file)`.
 
 See also: [`resume!`](@ref)
 """
-<<<<<<< HEAD
 @bm function run!(
-=======
-function run!(
->>>>>>> 1cd03f9c
         mc::DQMC;
         verbose::Bool = true,
         sweeps::Int = mc.p.sweeps,
         thermalization = mc.p.thermalization,
         safe_before::TimeType = now() + Year(100),
         grace_period::TimePeriod = Minute(5),
-<<<<<<< HEAD
-        filename::String = "resumable_" * Dates.format(safe_before, "d_u_yyyy-HH_MM") * ".jld",
-=======
         resumable_filename::String = "resumable_" * Dates.format(safe_before, "d_u_yyyy-HH_MM") * ".jld",
->>>>>>> 1cd03f9c
         force_overwrite = false,
         start = 1
     )
@@ -376,13 +360,6 @@
             println("Early save initiated for sweep #$i.\n")
             verbose && println("Current time: ", Dates.format(now(), "d.u yyyy HH:MM"))
             verbose && println("Target time:  ", Dates.format(safe_before, "d.u yyyy HH:MM"))
-<<<<<<< HEAD
-            filename = save(filename, mc, force_overwrite = force_overwrite)
-            save_rng(filename)
-            jldopen(filename, "r+") do f
-                write(f, "last_sweep", i)
-            end
-=======
 
             if force_overwrite
                 parts = splitpath(resumable_filename)
@@ -404,7 +381,6 @@
                 rm(temp_filename)
             end
 
->>>>>>> 1cd03f9c
             verbose && println("\nEarly save finished")
 
             return false
@@ -506,13 +482,8 @@
 
 ### Keyword Arguments (both):
 - `verbose = true`: If true, print progress messaged to stdout.
-<<<<<<< HEAD
-- `safe_before::Date`: If this date is passed, `run!` will generate a resumable
-save file and exit
-=======
 - `safe_before::Date`: If this date is passed, `replay!` will generate a
 resumable save file and exit
->>>>>>> 1cd03f9c
 - `grace_period = Minute(5)`: Buffer between the current time and `safe_before`.
 The time required to generate a save file should be included here.
 - `filename`: Name of the save file. The default is based on `safe_before`.
@@ -566,10 +537,6 @@
 
     verbose && println("Preparing Green's function stack")
     resume_init!(mc)
-<<<<<<< HEAD
-    mc.conf = first(configs)
-=======
->>>>>>> 1cd03f9c
     initialize_stack(mc) # redundant ?!
     build_stack(mc)
     propagate(mc)
@@ -577,12 +544,8 @@
     _time = time()
     verbose && println("\n\nReplaying measurement stage - ", length(configs))
     prepare!(mc.measurements, mc, mc.model)
-<<<<<<< HEAD
-    for i in 1:mc.p.measure_rate:length(configs)
-=======
     for i in start:mc.p.measure_rate:length(configs)
         mc.conf = configs[i]
->>>>>>> 1cd03f9c
         mc.s.greens, mc.s.log_det = calculate_greens_and_logdet(mc, nslices(mc))
         measure!(mc.measurements, mc, mc.model, i)
 
@@ -691,11 +654,7 @@
     mc
 end
 
-<<<<<<< HEAD
-#   save_parameters(file::JLD.JldFile, p::DQMCParameters, entrzname="Parameters")
-=======
 #   save_parameters(file::JLD.JldFile, p::DQMCParameters, entryname="Parameters")
->>>>>>> 1cd03f9c
 #
 # Saves (minimal) information necessary to reconstruct a given
 # `p::DQMCParameters` to a JLD-file `filename` under group `entryname`.
@@ -705,19 +664,11 @@
     write(file, entryname * "/VERSION", 1)
     write(file, entryname * "/type", typeof(p))
 
-<<<<<<< HEAD
-    write(file, entryname * "/global_moves", p.global_moves)
-    write(file, entryname * "/global_rate", p.global_rate)
-    write(file, entryname * "/thermalization", p.thermalization)
-    write(file, entryname * "/sweeps", p.sweeps)
-    write(file, entryname * "/all_checks", p.all_checks)
-=======
     write(file, entryname * "/global_moves", Int(p.global_moves))
     write(file, entryname * "/global_rate", p.global_rate)
     write(file, entryname * "/thermalization", p.thermalization)
     write(file, entryname * "/sweeps", p.sweeps)
     write(file, entryname * "/all_checks", Int(p.all_checks))
->>>>>>> 1cd03f9c
     write(file, entryname * "/safe_mult", p.safe_mult)
     write(file, entryname * "/delta_tau", p.delta_tau)
     write(file, entryname * "/beta", p.beta)
@@ -735,18 +686,6 @@
     @assert data["VERSION"] == 1
 
     data["type"](
-<<<<<<< HEAD
-        global_moves = data["global_moves"],
-        global_rate = data["global_rate"],
-        thermalization = data["thermalization"],
-        sweeps = data["sweeps"],
-        all_checks = data["all_checks"],
-        safe_mult = data["safe_mult"],
-        delta_tau = data["delta_tau"],
-        beta = data["beta"],
-        slices = data["slices"],
-        measure_rate = data["measure_rate"],
-=======
         Bool(data["global_moves"]),
         data["global_rate"],
         data["thermalization"],
@@ -757,7 +696,6 @@
         data["beta"],
         data["slices"],
         data["measure_rate"],
->>>>>>> 1cd03f9c
     )
 end
 
