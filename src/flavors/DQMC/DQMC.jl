--- conflicted
+++ resolved
@@ -599,17 +599,6 @@
 exponentials from left and right.
 """
 greens(mc::DQMC) = _greens(mc, mc.s.greens)
-<<<<<<< HEAD
-_greens(mc::DQMC, G::Matrix) = _greens!(mc, copy(G))
-function _greens!(mc::DQMC_CBFalse, greens::Matrix)
-    eThalfminus = mc.s.hopping_matrix_exp
-    eThalfplus = mc.s.hopping_matrix_exp_inv
-    greens .= greens * eThalfminus
-    greens .= eThalfplus * greens
-    return greens
-end
-function _greens!(mc::DQMC_CBTrue, greens::Matrix)
-=======
 _greens(mc::DQMC, G::Matrix) = _greens!(mc, copy(G), mc.s.greens_temp)
 function _greens!(mc::DQMC_CBFalse, greens::Matrix, temp::Matrix)
     eThalfminus = mc.s.hopping_matrix_exp
@@ -619,7 +608,6 @@
     return greens
 end
 function _greens!(mc::DQMC_CBTrue, greens::Matrix, temp::Matrix)
->>>>>>> 6e629488
     chkr_hop_half_minus = mc.s.chkr_hop_half
     chkr_hop_half_plus = mc.s.chkr_hop_half_inv
 
