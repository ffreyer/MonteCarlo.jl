function default_measurements(mc::DQMC, model)
    Dict(
        :conf => ConfigurationMeasurement(mc, model),
        :Greens => GreensMeasurement(mc, model),
        :BosonEnergy => BosonEnergyMeasurement(mc, model)
    )
end



################################################################################
### Utilities
################################################################################


<<<<<<< HEAD
"""
    greens(mc::DQMC, slice1, slice2)

Computes the unequal time Green's function G(τ₁, τ₂) where τ₁ ≥ τ₂.
"""
function greens(mc::DQMC, slice1::Int64, slice2::Int64)
    slice1 == slice2 && return greens(mc, slice1)
    N = nslices(mc)

    @assert slice1 > slice2

    G = greens(mc, slice2+1)
    copyto!(mc.s.Ul, I)
    mc.s.Dl .= 1
    copyto!(mc.s.Tl, I)

    for i in slice2+1:slice1
        multiply_slice_matrix_left!(mc, mc.model, i, mc.s.Ul)
        if i % mc.p.safe_mult == 0
            rmul!(mc.s.Ul, Diagonal(mc.s.Dl))
            mc.s.U, mc.s.Dl, mc.s.T = udt(mc.s.Ul)
            mul!(mc.s.tmp, mc.s.T, mc.s.Tl)
            copyto!(mc.s.Ul, mc.s.U)
            copyto!(mc.s.Tl, mc.s.tmp)
        end
    end
    # Finalize product Ul Dl Tl G
    rmul!(mc.s.Ul, Diagonal(mc.s.Dl))
    rmul!(mc.s.Ul, mc.s.Tl)
    lmul!(mc.s.Ul, G)
    return G
end
=======
# NOTE: Likely broken
# """
#     greens(mc::DQMC, slice1, slice2)
#
# Computes the unequal time Green's function G(τ₁, τ₂) where τ₁ ≥ τ₂.
# """
# function greens(mc::DQMC, slice1::Int64, slice2::Int64)
#     slice1 == slice2 && return greens(mc, slice1)
#     N = nslices(mc)
#
#     @assert slice1 > slice2
#
#     G = greens(mc, slice2+1)
#     copyto!(mc.s.Ul, I)
#     mc.s.Dl .= 1
#     copyto!(mc.s.Tl, I)
#
#     for i in slice2+1:slice1
#         multiply_slice_matrix_left!(mc, mc.model, i, mc.s.Ul)
#         if i % mc.p.safe_mult == 0
#             rmul!(mc.s.Ul, Diagonal(mc.s.Dl))
#             mc.s.U, mc.s.Dl, mc.s.T = udt(mc.s.Ul)
#             mul!(mc.s.tmp, mc.s.T, mc.s.Tl)
#             copyto!(mc.s.Ul, mc.s.U)
#             copyto!(mc.s.Tl, mc.s.tmp)
#         end
#     end
#     # Finalize product Ul Dl Tl G
#     rmul!(mc.s.Ul, Diagonal(mc.s.Dl))
#     rmul!(mc.s.Ul, mc.s.Tl)
#     lmul!(mc.s.Ul, G)
#     return G
# end
>>>>>>> f01afe50


"""
    greens(mc::DQMC, slice)

Computes the equal-time Greens function G(τ) = G(τ, τ). `slice = 1` represents
τ = Δτ, `slice = nslices(mc)` τ = β = 0.
"""
function greens(mc::DQMC, slice::Int64)
    cur_slice = current_slice(mc)
    N = nslices(mc)
    cur_slice == slice && return greens(mc)

    # use slice matrix multiplications if it's within safe_mult boundaries
    d = let
        x = slice - cur_slice
        y = N - abs(x)
        abs(x) < y ? x : sign(-x) * y
    end
    if abs(d) < div(mc.p.safe_mult, 2)
        mc.s.greens_temp .= mc.s.greens
        if d > 0 # forward in time
            for s in cur_slice:cur_slice+d-1
                multiply_slice_matrix_left!(
                    mc, mc.model, mod1(s, N), mc.s.greens_temp
                )
                multiply_slice_matrix_inv_right!(
                    mc, mc.model, mod1(s, N), mc.s.greens_temp
                )
            end
        else # backward in time
            for s in cur_slice-1:-1:cur_slice+d
                multiply_slice_matrix_inv_left!(
                    mc, mc.model, mod1(s, N), mc.s.greens_temp
                )
                multiply_slice_matrix_right!(
                    mc, mc.model, mod1(s, N), mc.s.greens_temp
                )
            end
        end
        return _greens!(mc, mc.s.greens_temp)
    end

    # Otherwise we need to explicitly recalculate stuff
    # We use these as udt "stack"
    copyto!(mc.s.Ul, I)
    mc.s.Dl .= 1
    copyto!(mc.s.Tl, I)
    copyto!(mc.s.Ur, I)
    mc.s.Dr .= 1
    copyto!(mc.s.Tr, I)

    for i in 1:slice-1
        multiply_slice_matrix_left!(mc, mc.model, i, mc.s.Ul)
        if i % mc.p.safe_mult == 0
            rmul!(mc.s.Ul, Diagonal(mc.s.Dl))
            mc.s.U, mc.s.Dl, mc.s.T = udt(mc.s.Ul)
            mul!(mc.s.tmp, mc.s.T, mc.s.Tl)
            copyto!(mc.s.Ul, mc.s.U)
            copyto!(mc.s.Tl, mc.s.tmp)
        end
    end
    # Finalize product and UDT decomposition
    rmul!(mc.s.Ul, Diagonal(mc.s.Dl))
    mc.s.U, mc.s.Dl, mc.s.T = udt(mc.s.Ul)
    mul!(mc.s.tmp, mc.s.T, mc.s.Tl)
    copyto!(mc.s.Ul, mc.s.U)
    copyto!(mc.s.Tl, mc.s.tmp)

    for i in N:-1:slice
        multiply_daggered_slice_matrix_left!(mc, mc.model, i, mc.s.Ur)
        if i % mc.p.safe_mult == 0
            rmul!(mc.s.Ur, Diagonal(mc.s.Dr))
            mc.s.U, mc.s.Dr, mc.s.T = udt(mc.s.Ur)
            mul!(mc.s.tmp, mc.s.T, mc.s.Tr)
            copyto!(mc.s.Ur, mc.s.U)
            copyto!(mc.s.Tr, mc.s.tmp)
        end
    end
    rmul!(mc.s.Ur, Diagonal(mc.s.Dr))
    mc.s.U, mc.s.Dr, mc.s.T = udt(mc.s.Ur)
    mul!(mc.s.tmp, mc.s.T, mc.s.Tr)
    copyto!(mc.s.Ur, mc.s.U)
    copyto!(mc.s.Tr, mc.s.tmp)

    # slightly modified calculate_greens()
    mc.s.U, mc.s.D, mc.s.T = udt_inv_one_plus(
        UDT(mc.s.Ul, mc.s.Dl, mc.s.Tl),
        UDT(mc.s.Ur, mc.s.Dr, mc.s.Tr),
        tmp = mc.s.U, tmp2 = mc.s.T, tmp3 = mc.s.tmp,
        internaluse = true
    )
    mul!(mc.s.tmp, mc.s.U, Diagonal(mc.s.D))
    mul!(mc.s.greens_temp, mc.s.tmp, mc.s.T)
    return _greens!(mc, mc.s.greens_temp)
end


<<<<<<< HEAD
=======
greens(mc::DQMC, model::Model) = greens(mc)

>>>>>>> f01afe50

################################################################################
### General DQMC Measurements
################################################################################



"""
    GreensMeasurement(mc::DQMC, model)

Measures the equal time Greens function of the given DQMC simulation and model.
"""
struct GreensMeasurement{OT <: AbstractObservable} <: AbstractMeasurement
    obs::OT
end
function GreensMeasurement(mc::DQMC, model)
    o = LightObservable(
        LogBinner(zeros(eltype(mc.s.greens), size(mc.s.greens)), capacity=1_000_000),
        "Equal-times Green's function",
        "Observables.jld",
        "G"
    )
    GreensMeasurement{typeof(o)}(o)
end
function measure!(m::GreensMeasurement, mc::DQMC, model, i::Int64)
    push!(m.obs, greens(mc))
end



"""
    BosonEnergyMeasurement(mc::DQMC, model)

Measures the bosnic energy of the given DQMC simulation and model.

Note that this measurement requires `energy_boson(mc, model, conf)` to be
implemented for the specific `model`.
"""
struct BosonEnergyMeasurement{OT <: AbstractObservable} <: AbstractMeasurement
    obs::OT
end
function BosonEnergyMeasurement(mc::DQMC, model)
    o = LightObservable(Float64, name="Bosonic Energy", alloc=1_000_000)
    BosonEnergyMeasurement{typeof(o)}(o)
end
function measure!(m::BosonEnergyMeasurement, mc::DQMC, model, i::Int64)
    push!(m.obs, energy_boson(mc, model, conf(mc)))
end



<<<<<<< HEAD
=======
################################################################################
### Spin 1/2 Measurements
################################################################################



abstract type SpinOneHalfMeasurement <: AbstractMeasurement end

# Abuse prepare! to verify requirements
function prepare!(m::SpinOneHalfMeasurement, mc::DQMC, model)
    model.flv != 2 && throw(AssertionError(
        "A spin 1/2 measurement ($(typeof(m))) requires two (spin) flavors of fermions, but " *
        "the given model has $(model.flv)."
    ))
end



>>>>>>> f01afe50
"""
    ChargeDensityCorrelationMeasurement(mc::DQMC, model)

Measures the charge density correlation matrix `⟨nᵢnⱼ⟩`.
"""
struct ChargeDensityCorrelationMeasurement{
        OT <: AbstractObservable
<<<<<<< HEAD
    } <: AbstractMeasurement
=======
    } <: SpinOneHalfMeasurement
>>>>>>> f01afe50
    obs::OT
    temp::Matrix
end
function ChargeDensityCorrelationMeasurement(mc::DQMC, model)
    N = nsites(model)
    T = eltype(mc.s.greens)
    obs = LightObservable(
<<<<<<< HEAD
        LogBinner([zero(T) for _ in 1:N, __ in 1:N], capacity=1_000_000),
        "Charge density wave correlations", "Observables.jld", "CDC"
    )
    ChargeDensityCorrelationMeasurement(obs, [zero(T) for _ in 1:N, __ in 1:N])
end
function measure!(m::ChargeDensityCorrelationMeasurement, mc::DQMC, model, i::Int64)
    # TODO
    # implement spinflavors(model)
    # then get N from size(model.l) / spinflavors(model) ?
    N = nsites(model)
    flv = model.flv
    G = greens(mc)
    IG = I - G
    m.temp .= zero(eltype(m.temp))
    for f1 in 0:flv-1, f2 in 0:flv-1
        for i in 1:N, j in 1:N
            m.temp[i, j] += IG[i + f1*N, i + f1*N] * IG[j + f2*N, j + f2*N] +
                            IG[j + f2*N, i + f1*N] *  G[i + f1*N, j + f2*N]
        end
    end
    push!(m.obs, m.temp)
end


"""
    CurrentDensityCorrelationMeasurement(mc::DQMC, model)

Measures the current density correlation `Λₓₓ(i, τ) = ⟨jₓ(i, τ) jₓ(0, 0)⟩`.
"""
struct CurrentDensityCorrelationMeasurement{
        OT <: AbstractObservable
    } <: AbstractMeasurement
    obs::OT
    temp::Matrix
end
function CurrentDensityCorrelationMeasurement(mc::DQMC, model)
    N = nsites(model)
    T = eltype(mc.s.greens)
    obs = LightObservable(
        LogBinner([zero(T) for _ in 1:N, __ in 1:N], capacity=1_000_000),
        "Charge density wave correlations", "Observables.jld", "CDC"
    )
    CurrentDensityCorrelationMeasurement(obs, [zero(T) for _ in 1:N, __ in 1:N])
end
function measure!(m::CurrentDensityCorrelationMeasurement, mc::DQMC, model, i::Int64)
    # TODO
    # implement spinflavors(model)
    # then get N from size(model.l) / spinflavors(model) ?
    N = nsites(model)
    flv = model.flv
    G = greens(mc)
    IG = I - G
    m.temp .= zero(eltype(m.temp))
    for f1 in 0:flv-1, f2 in 0:flv-1
        for i in 1:N, j in 1:N
            m.temp[i, j] += begin
                IG[i + f1*N, j + f1*N] * IG[i + f2*N, j + f2*N] +
                IG[i + f2*N, j + f1*N] *  G[i + f1*N, j + f2*N] -

                IG[j + f1*N, i + f1*N] * IG[i + f2*N, j + f2*N] -
                IG[i + f2*N, i + f1*N] *  G[j + f1*N, j + f2*N] -

                IG[i + f1*N, j + f1*N] * IG[j + f2*N, i + f2*N] -
                IG[j + f2*N, j + f1*N] *  G[i + f1*N, i + f2*N] +

                IG[j + f1*N, i + f1*N] * IG[j + f2*N, i + f2*N] +
                IG[j + f2*N, i + f1*N] *  G[j + f1*N, i + f2*N]
            end
        end
    end
    push!(m.obs, m.temp)
end


################################################################################
### Spin 1/2 Measurements
################################################################################



abstract type SpinOneHalfMeasurement <: AbstractMeasurement end

# Abuse prepare! to verify requirements
function prepare!(m::SpinOneHalfMeasurement, mc::DQMC, model)
    model.flv != 2 && throw(AssertionError(
        "A spin 1/2 measurement ($(typeof(m))) requires two (spin) flavors of fermions, but " *
        "the given model has $(model.flv)."
    ))
end



"""
    MagnetizationMeasurement(mc::DQMC, model)

Measures:
* `x`, `y`, `z`: the average onsite magnetization in x, y, or z direction
"""
struct MagnetizationMeasurement{
        OTx <: AbstractObservable,
        OTy <: AbstractObservable,
        OTz <: AbstractObservable,
    } <: SpinOneHalfMeasurement

    x::OTx
    y::OTy
    z::OTz
end
function MagnetizationMeasurement(mc::DQMC, model)
    N = nsites(model)
    T = eltype(mc.s.greens)
    Ty = T <: Complex ? T : Complex{T}

    # Magnetizations
    m1x = LightObservable(
        LogBinner([zero(T) for _ in 1:N], capacity=1_000_000),
        "Magnetization x", "Observables.jld", "Mx"
    )
    m1y = LightObservable(
        LogBinner([zero(Ty) for _ in 1:N], capacity=1_000_000),
        "Magnetization y", "Observables.jld", "My"
    )
    m1z = LightObservable(
        LogBinner([zero(T) for _ in 1:N], capacity=1_000_000),
=======
        LogBinner([zero(T) for _ in 1:N, __ in 1:N]),
        "Charge density wave correlations", "Observables.jld", "CDC"
    )
    ChargeDensityCorrelationMeasurement(obs, [zero(T) for _ in 1:N, __ in 1:N])
end
function measure!(m::ChargeDensityCorrelationMeasurement, mc::DQMC, model, i::Int64)
    N = nsites(model)
    G = greens(mc, model)
    IG = I - G
    m.temp .= zero(eltype(m.temp))
    for i in 1:N, j in 1:N
        m.temp[i, j] += begin
            # ⟨n↑n↑⟩
            IG[i, i] * IG[j, j] +
            IG[j, i] *  G[i, j] +
            # ⟨n↑n↓⟩
            IG[i, i] * IG[j + N, j + N] +
            IG[j + N, i] *  G[i, j + N] +
            # ⟨n↓n↑⟩
            IG[i + N, i + N] * IG[j, j] +
            IG[j, i + N] *  G[i + N, j] +
            # ⟨n↓n↓⟩
            IG[i + N, i + N] * IG[j + N, j + N] +
            IG[j + N, i + N] *  G[i + N, j + N]
        end
    end
    push!(m.obs, m.temp)
end



"""
    MagnetizationMeasurement(mc::DQMC, model)

Measures:
* `x`, `y`, `z`: the average onsite magnetization in x, y, or z direction
"""
struct MagnetizationMeasurement{
        OTx <: AbstractObservable,
        OTy <: AbstractObservable,
        OTz <: AbstractObservable,
    } <: SpinOneHalfMeasurement

    x::OTx
    y::OTy
    z::OTz
end
function MagnetizationMeasurement(mc::DQMC, model)
    N = nsites(model)
    T = eltype(mc.s.greens)
    Ty = T <: Complex ? T : Complex{T}

    # Magnetizations
    m1x = LightObservable(
        LogBinner([zero(T) for _ in 1:N]),
        "Magnetization x", "Observables.jld", "Mx"
    )
    m1y = LightObservable(
        LogBinner([zero(Ty) for _ in 1:N]),
        "Magnetization y", "Observables.jld", "My"
    )
    m1z = LightObservable(
        LogBinner([zero(T) for _ in 1:N]),
>>>>>>> f01afe50
        "Magnetization z", "Observables.jld", "Mz"
    )

    MagnetizationMeasurement(m1x, m1y, m1z)
end
function measure!(m::MagnetizationMeasurement, mc::DQMC, model, i::Int64)
    N = nsites(model)
<<<<<<< HEAD
    G = greens(mc)
=======
    G = greens(mc, model)
>>>>>>> f01afe50
    IG = I - G

    # G[1:N,    1:N]    up -> up section
    # G[N+1:N,  1:N]    down -> up section
    # ...
    # G[i, j] = c_i c_j^†

    # Magnetization
    # c_{i, up}^† c_{i, down} + c_{i, down}^† c_{i, up}
    mx = [- G[i+N, i] - G[i, i+N]           for i in 1:N]
    # -i [c_{i, up}^† c_{i, down} - c_{i, down}^† c_{i, up}]
    my = [-1im * (G[i, i+N] - G[i+N, i])    for i in 1:N]
    # c_{i, up}^† c_{i, up} - c_{i, down}^† c_{i, down}
    mz = [G[i+N, i+N] - G[i, i]             for i in 1:N]
    push!(m.x, mx)
    push!(m.y, my)
    push!(m.z, mz)
end



"""
    SpinDensityCorrelationMeasurement(mc::DQMC, model)

Measures:
* `x`, `y`, `z`: the average spin density correlation between any two sites
"""
struct SpinDensityCorrelationMeasurement{
        OTx <: AbstractObservable,
        OTy <: AbstractObservable,
        OTz <: AbstractObservable,
    } <: SpinOneHalfMeasurement

    x::OTx
    y::OTy
    z::OTz
end
function SpinDensityCorrelationMeasurement(mc::DQMC, model)
    N = nsites(model)
    T = eltype(mc.s.greens)
    Ty = T <: Complex ? T : Complex{T}

    # Spin density correlation
    m2x = LightObservable(
<<<<<<< HEAD
        LogBinner([zero(T) for _ in 1:N, __ in 1:N], capacity=1_000_000),
        "Spin Density Correlation x", "Observables.jld", "sdc-x"
    )
    m2y = LightObservable(
        LogBinner([zero(Ty) for _ in 1:N, __ in 1:N], capacity=1_000_000),
        "Spin Density Correlation y", "Observables.jld", "sdc-y"
    )
    m2z = LightObservable(
        LogBinner([zero(T) for _ in 1:N, __ in 1:N], capacity=1_000_000),
=======
        LogBinner([zero(T) for _ in 1:N, __ in 1:N]),
        "Spin Density Correlation x", "Observables.jld", "sdc-x"
    )
    m2y = LightObservable(
        LogBinner([zero(Ty) for _ in 1:N, __ in 1:N]),
        "Spin Density Correlation y", "Observables.jld", "sdc-y"
    )
    m2z = LightObservable(
        LogBinner([zero(T) for _ in 1:N, __ in 1:N]),
>>>>>>> f01afe50
        "Spin Density Correlation z", "Observables.jld", "sdc-z"
    )

    SpinDensityCorrelationMeasurement(m2x, m2y, m2z)
end
function measure!(m::SpinDensityCorrelationMeasurement, mc::DQMC, model, i::Int64)
    N = nsites(model)
<<<<<<< HEAD
    G = greens(mc)
=======
    G = greens(mc, model)
>>>>>>> f01afe50
    IG = I - G

    # G[1:N,    1:N]    up -> up section
    # G[N+1:N,  1:N]    down -> up section
    # ...
    # G[i, j] = c_i c_j^†

    # NOTE
    # these maybe wrong, maybe IG -> G
    # Spin Density Correlation
    m2x = zeros(eltype(G), N, N)
    m2y = zeros(eltype(G), N, N)
    m2z = zeros(eltype(G), N, N)
    for i in 1:N, j in 1:N
        m2x[i, j] = (
            IG[i+N, i] * IG[j+N, j] + IG[j+N, i] * G[i+N, j] +
            IG[i+N, i] * IG[j, j+N] + IG[j, i] * G[i+N, j+N] +
            IG[i, i+N] * IG[j+N, j] + IG[j+N, i+N] * G[i, j] +
            IG[i, i+N] * IG[j, j+N] + IG[j, i+N] * G[i, j+N]
        )
        m2y[i, j] = (
            - IG[i+N, i] * IG[j+N, j] - IG[j+N, i] * G[i+N, j] +
              IG[i+N, i] * IG[j, j+N] + IG[j, i] * G[i+N, j+N] +
              IG[i, i+N] * IG[j+N, j] + IG[j+N, i+N] * G[i, j] -
              IG[i, i+N] * IG[j, j+N] - IG[j, i+N] * G[i, j+N]
        )
        m2z[i, j] = (
            IG[i, i] * IG[j, j] + IG[j, i] * G[i, j] -
            IG[i, i] * IG[j+N, j+N] - IG[j+N, i] * G[i+N, j] -
            IG[i+N, i+N] * IG[j, j] - IG[j, i+N] * G[i, j+N] +
            IG[i+N, i+N] * IG[j+N, j+N] + IG[j+N, i+N] * G[i+N, j+N]
        )
    end
    push!(m.x, m2x)
    push!(m.y, m2y)
    push!(m.z, m2z)
end



"""
    PairingCorrelationMeasurement(mc::DQMC, model)

Measures the s-wave equal-time pairing correlation matrix (`.mat`) and its uniform
Fourier transform (`.uniform_fourier`).
"""
struct PairingCorrelationMeasurement{
        OT1 <: AbstractObservable,
        OT2 <: AbstractObservable,
        T
    } <: SpinOneHalfMeasurement
    mat::OT1
    uniform_fourier::OT2
    temp::Matrix{T}
end
function PairingCorrelationMeasurement(mc::DQMC, model)
    T = eltype(mc.s.greens)
    N = nsites(model)

    obs1 = LightObservable(
<<<<<<< HEAD
        LogBinner(zeros(T, N, N), capacity=1_000_000),
=======
        LogBinner(zeros(T, N, N)),
>>>>>>> f01afe50
        "Equal time pairing correlation matrix (s-wave)",
        "observables.jld",
        "etpc-s"
    )
    obs2 = LightObservable(
<<<<<<< HEAD
        LogBinner(T, capacity=1_000_000),
=======
        LogBinner(T),
>>>>>>> f01afe50
        "Uniform Fourier tranforms of equal time pairing correlation matrix (s-wave)",
        "observables.jld",
        "etpc-s Fourier"
    )
    temp = zeros(T, N, N)

    PairingCorrelationMeasurement(obs1, obs2, temp)
end
function measure!(m::PairingCorrelationMeasurement, mc::DQMC, model, i::Int64)
<<<<<<< HEAD
    G = greens(mc)
=======
    G = greens(mc, model)
>>>>>>> f01afe50
    N = nsites(model)
    m.temp .= G[1:N, 1:N] .* G[N+1:2N, N+1:2N] - G[1:N, N+1:2N] .* G[N+1:2N, 1:N]
    push!(m.mat, m.temp)
    push!(m.uniform_fourier, sum(m.temp) / N)
<<<<<<< HEAD
end



################################################################################
### Fermion Measurements
################################################################################



abstract type FermionMeasurement <: AbstractMeasurement end


# struct BosonEnergyMeasurement{OT <: AbstractObservable} <: FermionMeasurement
#     obs::OT
# end
# function BosonEnergyMeasurement(mc::DQMC, model)
#     N = nsites(model)
#     T = greenseltype(mc, model)
#
#     # Magnetizations
#     n = LightObservable(
#         LogBinner([zero(T) for _ in 1:N]),
#         "Particle number", "Observables.jld", "Particle number"
#     )
#     BosonEnergyMeasurement(n)
# end
# function measure!(m::BosonEnergyMeasurement, mc::DQMC, model, i::Int64)
#     N = nsites(model)
#     G = greens(mc)
#
#     # G[1:N,    1:N]    up -> up section
#     # G[N+1:N,  1:N]    down -> up section
#     # ...
#     # G[i, j] = c_i c_j^†
#
#     n = [2 - G[i, i] - G[i+N, i+N] for _ in 1:N]
#     push!(m.n, n)
#
# end
=======
end
>>>>>>> f01afe50
<|MERGE_RESOLUTION|>--- conflicted
+++ resolved
@@ -13,40 +13,6 @@
 ################################################################################
 
 
-<<<<<<< HEAD
-"""
-    greens(mc::DQMC, slice1, slice2)
-
-Computes the unequal time Green's function G(τ₁, τ₂) where τ₁ ≥ τ₂.
-"""
-function greens(mc::DQMC, slice1::Int64, slice2::Int64)
-    slice1 == slice2 && return greens(mc, slice1)
-    N = nslices(mc)
-
-    @assert slice1 > slice2
-
-    G = greens(mc, slice2+1)
-    copyto!(mc.s.Ul, I)
-    mc.s.Dl .= 1
-    copyto!(mc.s.Tl, I)
-
-    for i in slice2+1:slice1
-        multiply_slice_matrix_left!(mc, mc.model, i, mc.s.Ul)
-        if i % mc.p.safe_mult == 0
-            rmul!(mc.s.Ul, Diagonal(mc.s.Dl))
-            mc.s.U, mc.s.Dl, mc.s.T = udt(mc.s.Ul)
-            mul!(mc.s.tmp, mc.s.T, mc.s.Tl)
-            copyto!(mc.s.Ul, mc.s.U)
-            copyto!(mc.s.Tl, mc.s.tmp)
-        end
-    end
-    # Finalize product Ul Dl Tl G
-    rmul!(mc.s.Ul, Diagonal(mc.s.Dl))
-    rmul!(mc.s.Ul, mc.s.Tl)
-    lmul!(mc.s.Ul, G)
-    return G
-end
-=======
 # NOTE: Likely broken
 # """
 #     greens(mc::DQMC, slice1, slice2)
@@ -80,7 +46,6 @@
 #     lmul!(mc.s.Ul, G)
 #     return G
 # end
->>>>>>> f01afe50
 
 
 """
@@ -179,11 +144,8 @@
 end
 
 
-<<<<<<< HEAD
-=======
 greens(mc::DQMC, model::Model) = greens(mc)
 
->>>>>>> f01afe50
 
 ################################################################################
 ### General DQMC Measurements
@@ -235,8 +197,6 @@
 
 
 
-<<<<<<< HEAD
-=======
 ################################################################################
 ### Spin 1/2 Measurements
 ################################################################################
@@ -255,7 +215,6 @@
 
 
 
->>>>>>> f01afe50
 """
     ChargeDensityCorrelationMeasurement(mc::DQMC, model)
 
@@ -263,11 +222,7 @@
 """
 struct ChargeDensityCorrelationMeasurement{
         OT <: AbstractObservable
-<<<<<<< HEAD
-    } <: AbstractMeasurement
-=======
     } <: SpinOneHalfMeasurement
->>>>>>> f01afe50
     obs::OT
     temp::Matrix
 end
@@ -275,132 +230,6 @@
     N = nsites(model)
     T = eltype(mc.s.greens)
     obs = LightObservable(
-<<<<<<< HEAD
-        LogBinner([zero(T) for _ in 1:N, __ in 1:N], capacity=1_000_000),
-        "Charge density wave correlations", "Observables.jld", "CDC"
-    )
-    ChargeDensityCorrelationMeasurement(obs, [zero(T) for _ in 1:N, __ in 1:N])
-end
-function measure!(m::ChargeDensityCorrelationMeasurement, mc::DQMC, model, i::Int64)
-    # TODO
-    # implement spinflavors(model)
-    # then get N from size(model.l) / spinflavors(model) ?
-    N = nsites(model)
-    flv = model.flv
-    G = greens(mc)
-    IG = I - G
-    m.temp .= zero(eltype(m.temp))
-    for f1 in 0:flv-1, f2 in 0:flv-1
-        for i in 1:N, j in 1:N
-            m.temp[i, j] += IG[i + f1*N, i + f1*N] * IG[j + f2*N, j + f2*N] +
-                            IG[j + f2*N, i + f1*N] *  G[i + f1*N, j + f2*N]
-        end
-    end
-    push!(m.obs, m.temp)
-end
-
-
-"""
-    CurrentDensityCorrelationMeasurement(mc::DQMC, model)
-
-Measures the current density correlation `Λₓₓ(i, τ) = ⟨jₓ(i, τ) jₓ(0, 0)⟩`.
-"""
-struct CurrentDensityCorrelationMeasurement{
-        OT <: AbstractObservable
-    } <: AbstractMeasurement
-    obs::OT
-    temp::Matrix
-end
-function CurrentDensityCorrelationMeasurement(mc::DQMC, model)
-    N = nsites(model)
-    T = eltype(mc.s.greens)
-    obs = LightObservable(
-        LogBinner([zero(T) for _ in 1:N, __ in 1:N], capacity=1_000_000),
-        "Charge density wave correlations", "Observables.jld", "CDC"
-    )
-    CurrentDensityCorrelationMeasurement(obs, [zero(T) for _ in 1:N, __ in 1:N])
-end
-function measure!(m::CurrentDensityCorrelationMeasurement, mc::DQMC, model, i::Int64)
-    # TODO
-    # implement spinflavors(model)
-    # then get N from size(model.l) / spinflavors(model) ?
-    N = nsites(model)
-    flv = model.flv
-    G = greens(mc)
-    IG = I - G
-    m.temp .= zero(eltype(m.temp))
-    for f1 in 0:flv-1, f2 in 0:flv-1
-        for i in 1:N, j in 1:N
-            m.temp[i, j] += begin
-                IG[i + f1*N, j + f1*N] * IG[i + f2*N, j + f2*N] +
-                IG[i + f2*N, j + f1*N] *  G[i + f1*N, j + f2*N] -
-
-                IG[j + f1*N, i + f1*N] * IG[i + f2*N, j + f2*N] -
-                IG[i + f2*N, i + f1*N] *  G[j + f1*N, j + f2*N] -
-
-                IG[i + f1*N, j + f1*N] * IG[j + f2*N, i + f2*N] -
-                IG[j + f2*N, j + f1*N] *  G[i + f1*N, i + f2*N] +
-
-                IG[j + f1*N, i + f1*N] * IG[j + f2*N, i + f2*N] +
-                IG[j + f2*N, i + f1*N] *  G[j + f1*N, i + f2*N]
-            end
-        end
-    end
-    push!(m.obs, m.temp)
-end
-
-
-################################################################################
-### Spin 1/2 Measurements
-################################################################################
-
-
-
-abstract type SpinOneHalfMeasurement <: AbstractMeasurement end
-
-# Abuse prepare! to verify requirements
-function prepare!(m::SpinOneHalfMeasurement, mc::DQMC, model)
-    model.flv != 2 && throw(AssertionError(
-        "A spin 1/2 measurement ($(typeof(m))) requires two (spin) flavors of fermions, but " *
-        "the given model has $(model.flv)."
-    ))
-end
-
-
-
-"""
-    MagnetizationMeasurement(mc::DQMC, model)
-
-Measures:
-* `x`, `y`, `z`: the average onsite magnetization in x, y, or z direction
-"""
-struct MagnetizationMeasurement{
-        OTx <: AbstractObservable,
-        OTy <: AbstractObservable,
-        OTz <: AbstractObservable,
-    } <: SpinOneHalfMeasurement
-
-    x::OTx
-    y::OTy
-    z::OTz
-end
-function MagnetizationMeasurement(mc::DQMC, model)
-    N = nsites(model)
-    T = eltype(mc.s.greens)
-    Ty = T <: Complex ? T : Complex{T}
-
-    # Magnetizations
-    m1x = LightObservable(
-        LogBinner([zero(T) for _ in 1:N], capacity=1_000_000),
-        "Magnetization x", "Observables.jld", "Mx"
-    )
-    m1y = LightObservable(
-        LogBinner([zero(Ty) for _ in 1:N], capacity=1_000_000),
-        "Magnetization y", "Observables.jld", "My"
-    )
-    m1z = LightObservable(
-        LogBinner([zero(T) for _ in 1:N], capacity=1_000_000),
-=======
         LogBinner([zero(T) for _ in 1:N, __ in 1:N]),
         "Charge density wave correlations", "Observables.jld", "CDC"
     )
@@ -464,7 +293,6 @@
     )
     m1z = LightObservable(
         LogBinner([zero(T) for _ in 1:N]),
->>>>>>> f01afe50
         "Magnetization z", "Observables.jld", "Mz"
     )
 
@@ -472,11 +300,7 @@
 end
 function measure!(m::MagnetizationMeasurement, mc::DQMC, model, i::Int64)
     N = nsites(model)
-<<<<<<< HEAD
-    G = greens(mc)
-=======
     G = greens(mc, model)
->>>>>>> f01afe50
     IG = I - G
 
     # G[1:N,    1:N]    up -> up section
@@ -521,17 +345,6 @@
 
     # Spin density correlation
     m2x = LightObservable(
-<<<<<<< HEAD
-        LogBinner([zero(T) for _ in 1:N, __ in 1:N], capacity=1_000_000),
-        "Spin Density Correlation x", "Observables.jld", "sdc-x"
-    )
-    m2y = LightObservable(
-        LogBinner([zero(Ty) for _ in 1:N, __ in 1:N], capacity=1_000_000),
-        "Spin Density Correlation y", "Observables.jld", "sdc-y"
-    )
-    m2z = LightObservable(
-        LogBinner([zero(T) for _ in 1:N, __ in 1:N], capacity=1_000_000),
-=======
         LogBinner([zero(T) for _ in 1:N, __ in 1:N]),
         "Spin Density Correlation x", "Observables.jld", "sdc-x"
     )
@@ -541,7 +354,6 @@
     )
     m2z = LightObservable(
         LogBinner([zero(T) for _ in 1:N, __ in 1:N]),
->>>>>>> f01afe50
         "Spin Density Correlation z", "Observables.jld", "sdc-z"
     )
 
@@ -549,11 +361,7 @@
 end
 function measure!(m::SpinDensityCorrelationMeasurement, mc::DQMC, model, i::Int64)
     N = nsites(model)
-<<<<<<< HEAD
-    G = greens(mc)
-=======
     G = greens(mc, model)
->>>>>>> f01afe50
     IG = I - G
 
     # G[1:N,    1:N]    up -> up section
@@ -614,21 +422,13 @@
     N = nsites(model)
 
     obs1 = LightObservable(
-<<<<<<< HEAD
-        LogBinner(zeros(T, N, N), capacity=1_000_000),
-=======
         LogBinner(zeros(T, N, N)),
->>>>>>> f01afe50
         "Equal time pairing correlation matrix (s-wave)",
         "observables.jld",
         "etpc-s"
     )
     obs2 = LightObservable(
-<<<<<<< HEAD
-        LogBinner(T, capacity=1_000_000),
-=======
         LogBinner(T),
->>>>>>> f01afe50
         "Uniform Fourier tranforms of equal time pairing correlation matrix (s-wave)",
         "observables.jld",
         "etpc-s Fourier"
@@ -638,16 +438,11 @@
     PairingCorrelationMeasurement(obs1, obs2, temp)
 end
 function measure!(m::PairingCorrelationMeasurement, mc::DQMC, model, i::Int64)
-<<<<<<< HEAD
-    G = greens(mc)
-=======
     G = greens(mc, model)
->>>>>>> f01afe50
     N = nsites(model)
     m.temp .= G[1:N, 1:N] .* G[N+1:2N, N+1:2N] - G[1:N, N+1:2N] .* G[N+1:2N, 1:N]
     push!(m.mat, m.temp)
     push!(m.uniform_fourier, sum(m.temp) / N)
-<<<<<<< HEAD
 end
 
 
@@ -687,7 +482,4 @@
 #     n = [2 - G[i, i] - G[i+N, i+N] for _ in 1:N]
 #     push!(m.n, n)
 #
-# end
-=======
-end
->>>>>>> f01afe50
+# end