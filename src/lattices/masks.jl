#=
For the sake of DQMC measurements it's often useful to iterate through the
lattice in a specific way. Masks allow for exactly this.

For example:

Charge density correlations are given by ⟨nᵢnⱼ⟩, a N by N matrix (with N being
the numebr of lattice sites). However we are typically not interested in the
real space charge density correlation, but rather it's Fourier transform, the
charge density structure factor. It is given by
C(q) = ∑ᵢⱼ exp(im*q*(rᵢ - rⱼ)) ⟨nᵢnⱼ⟩
Given that the exponential uses the difference between two lattice positions r
we do not need to save the whole matrix ⟨nᵢnⱼ⟩. We can perform the summation
over equal rᵢ - rⱼ immediately to "compress" ⟨nᵢnⱼ⟩. To do so we need reframe
the observable as ⟨n[i]n[i+Δ(i)]⟩, where Δ[i] gives us indices ordered by
distance and direction, so that we can record
C(rι - rⱼ) = C(Δ) = ∑(Δ) ⟨n[i]n[i+Δ(i)]⟩
=#

abstract type AbstractMask end


"""
    RawMask(lattice)

Constructs a mask that returns `1:N` for each site.
"""
struct RawMask <: AbstractMask
    nsites::Int64
end
RawMask(lattice::AbstractLattice) = RawMask(length(lattice))
Base.getindex(mask::RawMask, source, ::Colon) = 1:mask.nsites
# TODO name?
getorder(mask::RawMask, source) = enumerate(1:mask.nsites)
Base.size(mask::RawMask) = (mask.nsites, mask.nsites)
Base.size(mask::RawMask, dim) = dim <= 2 ? mask.nsites : 1
function directions(mask::RawMask, lattice::AbstractLattice)
    pos = positions(lattice)
    [p2 .- p1 for p2 in pos for p1 in pos]
end


################################################################################
### dir -> (src, trg) masks
################################################################################


"""
    DistanceMask(lattice) <: AbstractMask

Constructs a mask that orders sites by distance and direction relative to each
other site.

Related Functions:
* `getorder(mask)`: Returns an iterable of (idx, src, trg) tuples, ordered by
distance. `idx` has a 1:1 correspondence with a directions, i.e. every
`(idx, trg, src)` pair which points in the same direction will have the same `idx`.
* `getdirorder(mask, idx)`: Returns all (src, trg) pairs which point in `idx`
direction.
* `directions(mask, lattice)`: Returns a list of directions which can be indexed
by the `idx` returned from `getorder` to get the corresponding direction.
* `length(mask)`: Number of unqiue directions.

Warning: For this to work correctly the lattice must provide the neighbors in
order. Furthermore each bond is assumed to be of equal length.
"""
abstract type DistanceMask <: AbstractMask end
DistanceMask(lattice::AbstractLattice) = MethodError(DistanceMask, (lattice))

# SimpleDistanceMask deals with lattices where each distance vector exists for
# every site in the lattice (assuming periodic bonds)
struct SimpleDistanceMask <: DistanceMask
    targets::Matrix{Int64}
end
function default_distance_mask(lattice::AbstractLattice)
    targets = Array{Int64}(undef, length(lattice), length(lattice))
    for origin in 1:length(lattice)
        new_sites = [origin]
        sites = [origin]
        marked = fill(false, length(lattice))
        marked[origin] = true

        while !isempty(new_sites)
            old_sites = copy(new_sites)
            new_sites = Int64[]
            for site in old_sites
                append!(new_sites, mark_unmarked(lattice, marked, site))
            end
            append!(sites, new_sites)
        end
        targets[origin, :] .= sites
    end

    SimpleDistanceMask(targets)
end
function mark_unmarked(lattice, marked, from)
    @assert from != 0
    new_sites = Int64[]
    for to in neighbors(lattice, from)
        if !marked[to]
            marked[to] = true
            push!(new_sites, to)
        end
    end
    new_sites
end

# All (dir, src, trg) in mask
function getorder(mask::SimpleDistanceMask)
    ((dir, src, trg) for src in 1:size(mask.targets, 1)
                     for (dir, trg) in enumerate(mask.targets[src, :])
    )
end
<<<<<<< HEAD
function getdirorder(mask::SimpleDistanceMask, dir)
    ((src, mask.targets[src, dir]) for src in 1:size(mask.targets, 1))
end
# getsrcorder(mask, src) = ((dir, src, mask.targets[src, dir]) for (dir, trg) in enumerate(mask.targets[src, :]))
# Number of directions
=======
# All (src, trg) in dir
function getdirorder(mask::SimpleDistanceMask, dir)
    ((src, mask.targets[src, dir]) for src in 1:size(mask.targets, 1))
end

# Number of source sites
nsources(mask::SimpleDistanceMask) = size(mask.targets, 1)
>>>>>>> 2460d21f
Base.length(mask::SimpleDistanceMask) = size(mask.targets, 1)
dirlength(mask::SimpleDistanceMask, dir_idx) = size(mask.targets, 1)
dirlengths(mask::SimpleDistanceMask) = (size(mask.targets, 1) for _ in 1:size(mask.targets, 1))

"""
    directions(mask, lattice)

Returns a vector of directions in the order emposed by the given mask.

For a `RawMask` the output directly mimics the mask, i.e.
`directions(mask, lattice)[idx]` is the direction to
`trg = mask[src, idx]`.
For a `DistanceMask` the `directions(mask, lattice)[dir_idx]` return the
direction of `getdirorder(mask, dir_idx)`.
"""
function directions(mask::SimpleDistanceMask, lattice::AbstractLattice)
    pos = positions(lattice)
    [p .- pos[1] for p in pos[mask.targets[1, :]]]
end



# VerboseDistanceMask can deal with lattices that have different bond 
# directions. 
struct VerboseDistanceMask <: DistanceMask
    targets::Vector{Vector{Tuple{Int64, Int64}}}
end
function getorder(mask::VerboseDistanceMask)
    ((dir, src, trg) for dir in eachindex(mask.targets)
                     for (src, trg) in mask.targets[dir]
    )
end
getdirorder(mask::VerboseDistanceMask, dir) = ((src, trg) for (src, trg) in mask.targets[dir])

# Number of source sites
function nsources(mask::VerboseDistanceMask)
    out = -1
    for xs in mask.targets
        out = max(out, mapreduce(first, max, xs))
    end
    out
end
Base.length(mask::VerboseDistanceMask) = length(mask.targets)
dirlength(mask::DistanceMask, dir_idx) = length(mask.targets[dir_idx])
dirlengths(mask::DistanceMask) = length.(mask.targets)

function directions(mask::VerboseDistanceMask, lattice::AbstractLattice)
    pos = MonteCarlo.positions(lattice)
    dirs = [pos[trg] - pos[src] for (src, trg) in first.(mask.targets)]
    dirs
end
# For shifting sites across periodic bounds
function generate_combinations(vs::Vector{Vector{Float64}})
    out = [zeros(length(vs[1]))]
    for v in vs
        out = vcat([e.-v for e in out], out, [e.+v for e in out])
    end
    out
end
function VerboseDistanceMask(lattice, wrap)
    _positions = positions(lattice)
    directions = Vector{Float64}[]
    # (src, trg), first index is dir, second index irrelevant
    bonds = [Tuple{Int64, Int64}[] for _ in 1:length(lattice)]

    for origin in 1:length(lattice)
        for (trg, p) in enumerate(_positions)
            d = round.(_positions[origin] .- p .+ wrap[1], digits=6)
            for v in wrap[2:end]
                new_d = round.(_positions[origin] .- p .+ v, digits=6)
                if norm(new_d) < norm(d)
                    d .= new_d
                end
            end
            # I think the rounding will allow us to use == here
            idx = findfirst(dir -> dir == d, directions)
            if idx === nothing
                push!(directions, d)
                if length(bonds) < length(directions)
                    push!(bonds, Tuple{Int64, Int64}[])
                end
                push!(bonds[length(directions)], (origin, trg))
            else
                push!(bonds[idx], (origin, trg))
            end
        end
    end

    temp = sortperm(directions, by=norm)
    VerboseDistanceMask(bonds[temp])
end



################################################################################
### src -> (dir, trg) masks (restriced)
################################################################################



"""
    RestrictedSourceMask(mask::DistanceMask, N_directions)

A RestrictedSourceMask is a mask that allows indexing `(dir, trg)` tuples by
`src`, where the number of available directions is initially restricted.

As such it implements `getorder(mask, src)`.
"""
struct RestrictedSourceMask
    targets::Vector{Vector{Tuple{Int64, Int64}}}
end

function RestrictedSourceMask(mask::DistanceMask, directions)
    targets = [Tuple{Int64, Int64}[] for _ in 1:nsources(mask)]
    for dir in 1:directions
        for (src, trg) in getdirorder(mask, dir)
            push!(targets[src], (dir, trg))
        end
    end
    RestrictedSourceMask(targets)
end

getorder(mask::RestrictedSourceMask, src) = mask.targets[src]<|MERGE_RESOLUTION|>--- conflicted
+++ resolved
@@ -111,13 +111,7 @@
                      for (dir, trg) in enumerate(mask.targets[src, :])
     )
 end
-<<<<<<< HEAD
-function getdirorder(mask::SimpleDistanceMask, dir)
-    ((src, mask.targets[src, dir]) for src in 1:size(mask.targets, 1))
-end
-# getsrcorder(mask, src) = ((dir, src, mask.targets[src, dir]) for (dir, trg) in enumerate(mask.targets[src, :]))
-# Number of directions
-=======
+
 # All (src, trg) in dir
 function getdirorder(mask::SimpleDistanceMask, dir)
     ((src, mask.targets[src, dir]) for src in 1:size(mask.targets, 1))
@@ -125,7 +119,6 @@
 
 # Number of source sites
 nsources(mask::SimpleDistanceMask) = size(mask.targets, 1)
->>>>>>> 2460d21f
 Base.length(mask::SimpleDistanceMask) = size(mask.targets, 1)
 dirlength(mask::SimpleDistanceMask, dir_idx) = size(mask.targets, 1)
 dirlengths(mask::SimpleDistanceMask) = (size(mask.targets, 1) for _ in 1:size(mask.targets, 1))
