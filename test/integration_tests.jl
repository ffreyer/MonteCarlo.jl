@testset "MC: IsingModel Simulation" begin
    Random.seed!(123)
    m = IsingModel(dims=2, L=8);
    mc = MC(m, beta=0.35);
    run!(mc, sweeps=1000, thermalization=10, verbose=false);

    # Check measurements
    measured = measurements(mc)
    @test   25.47  ≈ measured[:Magn].M |> mean         atol=0.01
    @test    0.82  ≈ measured[:Magn].M |> std_error    atol=0.01
    @test  887.    ≈ measured[:Magn].M2 |> mean        atol=1.0
    @test   46.    ≈ measured[:Magn].M2 |> std_error   atol=1.0
    @test    0.398 ≈ measured[:Magn].m |> mean         atol=0.001
    @test    0.013 ≈ measured[:Magn].m |> std_error    atol=0.001
    @test    1.300 ≈ measured[:Magn].chi |> mean       atol=0.001

    @test  -55.10  ≈ measured[:Energy].E |> mean       atol=0.01
    @test    0.88  ≈ measured[:Energy].E |> std_error  atol=0.01
    @test 3342.    ≈ measured[:Energy].E2 |> mean      atol=1.0
    @test  104.    ≈ measured[:Energy].E2 |> std_error atol=1.0
    @test   -0.861 ≈ measured[:Energy].e |> mean       atol=0.001
    @test    0.014 ≈ measured[:Energy].e |> std_error  atol=0.001
    @test    0.585 ≈ measured[:Energy].C |> mean       atol=0.001

    @test [
        -0.028 -0.02 0.022 0.018 0.002 -0.008 -0.026 -0.058; -0.016 -0.028 0.004 0.014 0.024 0.024 -0.026 -0.044; -0.048 -0.018 0.004 0.02 0.02 0.002 -0.016 -0.018; -0.028 -0.016 0.016 -0.02 -0.018 -0.024 -0.026 -0.03; -0.02 -0.016 -0.024 -0.044 -0.028 -0.006 -0.026 -0.05; -0.008 -0.006 0.004 -0.038 -0.038 -0.016 -0.03 -0.022; -0.028 -0.018 0.014 -0.01 -0.018 0.008 0.008 -0.05; -0.038 -0.028 0.016 0.026 -0.018 -0.022 -0.018 -0.054
    ] ≈ measured[:conf].obs |> mean                    atol=0.001
    @test last(measured[:conf].obs) == mc.conf
end


@testset "DQMC: HubbardModel Simulation" begin
    Random.seed!(123)
    m = HubbardModelAttractive(dims=2, L=4);
    mc = DQMC(m, beta=1.0);
    push!(mc, :CDC => MonteCarlo.ChargeDensityCorrelationMeasurement)
    push!(mc, :SDC => MonteCarlo.SpinDensityCorrelationMeasurement)
    push!(mc, :PC => MonteCarlo.PairingCorrelationMeasurement)
    run!(mc, sweeps=1000, thermalization=10, verbose=false);

    # Check measurements

    # Greens

    measured = measurements(mc)
    @test [
        0.477228 -0.148092 0.000650671 -0.152739 -0.156428 0.0050096 0.0343558 0.00164354 0.000686254 0.0314209 -0.00315709 0.0363441 -0.149735 9.70741e-5 0.0335553 0.00358477; -0.153774 0.454577 -0.160642 0.000648542 0.0126497 -0.159687 0.00669076 0.0333576 0.037061 0.00569243 0.0358175 -0.00404491 0.00355269 -0.16096 0.0045801 0.0340806; 0.00137329 -0.149875 0.525756 -0.156449 0.0352624 0.000278655 -0.152092 -0.00291045 0.000989166 0.0322977 -0.00177604 0.0358907 0.0322688 -0.00133419 -0.151118 0.00029095; -0.145036 0.000208847 -0.148504 0.520469 0.00232344 0.0322997 -0.00403395 -0.141013 0.0340725 -0.00152847 0.0315167 -0.0043278 -0.0022816 0.032141 -0.00106526 -0.149073; -0.153225 0.0116195 0.0344808 0.00197823 0.459859 -0.154248 0.00721501 -0.148024 -0.157576 0.00551732 0.0349254 0.00233362 0.00219748 0.0371333 -0.00627411 0.03385; 0.00507538 -0.151558 -0.000391151 0.0329975 -0.155022 0.479573 -0.150905 0.00226697 0.00295499 -0.148607 0.00301816 0.0347823 0.0315428 0.00392446 0.0326532 -0.00249034; 0.0351943 0.00306724 -0.159841 -0.00715043 0.00575413 -0.155764 0.491007 -0.148957 0.0353336 0.00576441 -0.153046 -0.00141562 -0.000898893 0.0362212 0.00138285 0.0337357; 0.00118721 0.0348373 -0.00172386 -0.166127 -0.168602 0.000460718 -0.16182 0.508259 -0.000832228 0.036381 0.000702338 -0.165049 0.0363685 0.000530091 0.0375223 3.16583e-7; -0.000531546 0.031598 0.000765815 0.0349322 -0.150373 0.00357689 0.032698 -0.00108294 0.507991 -0.14935 0.00185427 -0.154108 -0.147832 -0.00104978 0.032203 -0.000816359; 0.0354625 0.00767388 0.0356703 0.000856574 0.00576076 -0.152291 0.0023841 0.0328979 -0.157559 0.475779 -0.156894 -0.00115001 -0.00177241 -0.158056 0.00557598 0.0338655; -0.00215687 0.0327828 -0.00226684 0.0351669 0.0352777 0.00517752 -0.149678 -0.000851672 0.00202061 -0.151299 0.480858 -0.157663 0.0346624 6.83759e-5 -0.155145 0.000856897; 0.0346939 -0.00253293 0.0333441 -0.00604537 -0.000972427 0.034324 -0.000290598 -0.147195 -0.160874 -0.00191725 -0.157674 0.52118 -0.00359494 0.0360121 0.00140374 -0.153626; -0.156798 0.00415648 0.0344931 -0.00219987 0.00366139 0.0365817 -0.00100057 0.0324253 -0.163216 -0.00268529 0.0365863 -0.00464487 0.526158 -0.162021 0.00374309 -0.151599; -0.000494114 -0.148824 -0.00554303 0.0321295 0.0336398 0.00246292 0.0314112 -0.00022372 -0.00163466 -0.149309 0.00169644 0.0332757 -0.149364 0.494472 -0.146979 -0.001565; 0.0343884 0.00516688 -0.153669 -0.00249342 -0.00596883 0.0360426 0.00222142 0.0311754 0.0350533 0.00385871 -0.154668 0.00290686 4.46472e-5 -0.155343 0.498268 -0.146554; 0.00117938 0.0336081 0.000884403 -0.159131 0.0366746 -0.00326657 0.0348769 0.00402202 -0.00051693 0.0347719 0.00395268 -0.160173 -0.154205 0.000746075 -0.154492 0.47354
    ] ≈ measured[:Greens].obs |> mean           atol=0.0001
    @test [
        0.0205191 0.00466986 0.00319713 0.00433101 0.0063448 0.00298264 0.00188447 0.00270596 0.00279388 0.00147149 0.00223948 0.00191749 0.00544694 0.0034801 0.00166324 0.00279062; 0.00581179 0.0173809 0.00615989 0.00298333 0.00264239 0.00544051 0.00288374 0.00180361 0.00208151 0.00286832 0.0019582 0.0017646 0.00267498 0.00597742 0.00256961 0.00180452; 0.00304324 0.00535371 0.0171345 0.00603167 0.00188977 0.00215002 0.00496448 0.00224604 0.0019083 0.00161783 0.00226727 0.00188134 0.00147511 0.00266665 0.00549195 0.00243711; 0.00409947 0.00231981 0.00510606 0.0172372 0.00209903 0.00155016 0.00232761 0.00370052 0.0018203 0.00180111 0.00127228 0.00238768 0.00236927 0.00137936 0.00228196 0.00505507; 0.0059045 0.0025362 0.00187802 0.00270614 0.0191752 0.00584846 0.00234163 0.00566209 0.00677845 0.00217692 0.001687 0.00235139 0.00203264 0.00186346 0.00162346 0.00230803; 0.00271169 0.00545808 0.00263302 0.0016385 0.00582896 0.0177921 0.00586849 0.00208916 0.00277508 0.00461105 0.00264704 0.00144147 0.00176448 0.00242271 0.0019095 0.00155428; 0.00196409 0.00206585 0.00588655 0.00288169 0.00244775 0.00538384 0.0147285 0.00616923 0.00185163 0.00234098 0.00470289 0.00209398 0.00170172 0.00177406 0.00201058 0.00195253; 0.00291793 0.00171317 0.00288986 0.00509084 0.00732493 0.00205185 0.00623073 0.0158797 0.00265401 0.00204915 0.00334973 0.00524786 0.00180304 0.00206516 0.00213687 0.00277024; 0.00228005 0.00158917 0.00184363 0.00168331 0.00600594 0.0023704 0.00159086 0.00215774 0.0179357 0.00458805 0.00265191 0.0057394 0.0048724 0.00230553 0.00160043 0.00256597; 0.00188113 0.00260856 0.00165067 0.00188637 0.00246927 0.00535851 0.00277197 0.00174793 0.00452975 0.0186795 0.00587128 0.00293908 0.00256491 0.00550431 0.00254789 0.00182041; 0.00199224 0.00198167 0.00239671 0.00148865 0.0019963 0.00225782 0.0048999 0.00253693 0.00227267 0.00495478 0.0167915 0.00544362 0.00193831 0.00261395 0.00605124 0.00213894; 0.00201428 0.00189837 0.00177325 0.00217569 0.00219486 0.00157229 0.00262323 0.00533245 0.00639645 0.00236338 0.00582814 0.0141972 0.00214637 0.00170952 0.00242774 0.00652343; 0.00551784 0.00314772 0.0018408 0.00244508 0.00239146 0.00211826 0.00165435 0.00167652 0.00526101 0.00247197 0.00198295 0.00232103 0.0166794 0.00479359 0.00235695 0.0051415; 0.00299558 0.00716651 0.00302339 0.00157788 0.00177353 0.00249744 0.00176033 0.00164171 0.00242951 0.00543594 0.00212568 0.00147208 0.00535451 0.0167751 0.00525319 0.00226052; 0.00194073 0.0021867 0.00667736 0.00247544 0.00198623 0.00230368 0.00222494 0.00156614 0.00178054 0.00234639 0.00585425 0.00259014 0.00238915 0.00565968 0.0169088 0.00539021; 0.00288388 0.00177993 0.00292207 0.00446213 0.00215593 0.00206059 0.00171043 0.00265896 0.00261172 0.00179292 0.00246213 0.00612522 0.00551238 0.00288897 0.00570215 0.0156827
    ] ≈ measured[:Greens].obs |> std_error      atol=0.0001

    # Boson Energy

    @test  0.784 ≈ measured[:BosonEnergy].obs |> mean           atol=0.001
    @test  0.430 ≈ measured[:BosonEnergy].obs |> std_error      atol=0.001

    # Configurations :conf

    @test [
        0.16 -0.06 0.1 0.04 0.16 -0.1 -0.06 0.16 0.04 0.0; -0.04 0.1 0.14 0.16 0.22 0.32 0.06 0.12 0.06 -2.22045e-18; -0.16 0.14 -0.1 -0.02 0.02 0.1 -0.22 -0.16 -0.04 -0.08; 0.04 -0.06 -0.08 -0.06 -0.08 -0.16 -0.08 -0.1 -0.04 0.06; 0.1 0.12 0.14 0.18 0.14 0.08 -2.22045e-18 0.18 -0.02 0.04; 0.22 0.04 0.22 -0.16 0.04 -0.08 -0.04 0.06 0.12 9.99201e-18; -0.08 0.06 0.16 0.08 0.04 -0.06 -0.08 0.18 0.0 -0.04; -0.2 0.04 0.0 0.06 -0.06 0.04 -2.10942e-17 -0.06 0.18 -0.16; -0.1 0.06 0.1 -0.12 -0.08 0.08 -8.88178e-18 -0.12 -0.08 0.1; 0.16 -0.04 0.06 -0.02 -0.1 0.1 0.16 -0.06 0.16 0.04; 0.08 0.1 -0.12 0.06 -0.06 0.2 0.06 -0.06 0.04 0.04; 0.08 -0.2 -0.04 -0.02 -0.12 -0.08 -0.1 0.14 -0.14 -0.02; -0.06 -0.1 -0.02 0.06 -0.08 -0.08 -0.02 0.1 -0.14 -0.16; 0.1 -0.08 -0.08 0.12 0.04 -0.02 -0.22 0.08 -0.06 0.12; -0.16 0.04 0.16 0.12 0.08 0.1 0.22 -0.16 -0.12 -0.02; -2.22045e-18 0.06 0.02 0.04 0.1 0.06 0.22 0.16 -0.06 -0.02
    ] ≈ measured[:conf].obs |> mean                    atol=0.01
    @test last(measured[:conf].obs) == mc.conf
<<<<<<< HEAD
=======

    # Charge Density Correlation

    @test [
        25.359130317742302 15.521601897385763 16.391703713101876 15.521601897385763; 15.758012316411795 16.466807423097677 16.332146275686878 16.212692339423388; 16.389278011069717 16.430043479664892 16.430043479664892 16.389278011069717; 16.212692339423388 16.332146275686874 16.466807423097674 15.758012316411795
    ] ≈ mean(measured[:CDC])
    @test [
        0.2698765844321945 0.30023566268254964 0.2895047972052788 0.30023566268254964; 0.30211431976219116 0.2723088795059895 0.3016320123569723 0.2836951842970329; 0.2731323307434273 0.2894702598024876 0.2894702598024876 0.2731323307434273; 0.2836951842970389 0.30163201235697606 0.2723088795059895 0.30211431976218645
    ] ≈ std_error(measured[:CDC])

    # Spin density correlations (x, y, z)

    @test [
        7.060971645444862 -0.696585873551422 -0.014669561585459703 -0.696585873551422; -0.523658426325867 -0.01958461277712034 -0.027520782126072833 -0.18682825924689517; -0.023649852332787536 -0.020266873958885854 -0.020266873958885854 -0.023649852332787536; -0.18682825924689517 -0.02752078212607283 -0.019584612777120338 -0.523658426325867
    ] ≈ mean(measured[:SDC].x)
    @test [
        0.03525399326144927 0.004718401515493148 0.0013133467801647602 0.00471840151549303; 0.004534221773682709 0.0007947695255601937 0.0006114174788050357 0.002615864028218769; 0.000609295030607243 0.0005248813358941616 0.0005248813358941678 0.0006092950306072394; 0.0026158640282187957 0.0006114174788050322 0.0007947695255601944 0.004534221773682953
    ] ≈ std_error(measured[:SDC].x)
    @test [
        7.060971645444862 + 0.0im -0.696585873551422 + 0.0im -0.014669561585459703 + 0.0im -0.696585873551422 + 0.0im; -0.523658426325867 + 0.0im -0.01958461277712034 + 0.0im -0.027520782126072833 + 0.0im -0.18682825924689517 + 0.0im; -0.023649852332787536 + 0.0im -0.020266873958885854 + 0.0im -0.020266873958885854 + 0.0im -0.023649852332787536 + 0.0im; -0.18682825924689517 + 0.0im -0.02752078212607283 + 0.0im -0.019584612777120338 + 0.0im -0.523658426325867 + 0.0im
    ] ≈ mean(measured[:SDC].y)
    @test [
        0.0258410562410416 0.0037054891832739418 0.0009009598091321803 0.0037054891832739418; 0.0033625014652372133 0.00046975785747916277 0.0004297445057496876 0.001665786882518099; 0.0004137468270955283 0.00037171032456964105 0.00037171032456964105 0.0004137468270955283; 0.0016657868825180574 0.0004297445057496825 0.00046975785747916624 0.003362501465236883
    ] ≈ std_error(measured[:SDC].y)
    @test [
        7.060971645444862 -0.696585873551422 -0.014669561585459687 -0.696585873551422; -0.523658426325867 -0.019584612777120324 -0.027520782126072812 -0.18682825924689517; -0.023649852332787536 -0.020266873958885854 -0.020266873958885854 -0.023649852332787536; -0.18682825924689517 -0.027520782126072812 -0.019584612777120328 -0.523658426325867
    ] ≈ mean(measured[:SDC].z)
    @test [
        0.03525399326144927 0.00471840151549303 0.0013133467801647626 0.00471840151549303; 0.004534221773682709 0.0007947695255601944 0.000611417478805034 0.0026158640282188225; 0.0006092950306072413 0.0005248813358941657 0.0005248813358941605 0.0006092950306072394; 0.0026158640282188754 0.000611417478805034 0.0007947695255601931 0.004534221773682709
    ] ≈ std_error(measured[:SDC].z)

    # Pairing Correlations (s-wave)
    @test [
        4.364488686480777 0.4286550581059938 0.009885374423695553 0.431505339815284; 0.32090278798558924 0.014701150161113275 0.020135795720073676 0.12082967222737441; 0.01745100460785475 0.014453202109329164 0.014410909019634061 0.016429048124322457; 0.11044967578029243 0.020462883553322608 0.013938688797921806 0.3215218099007787
    ] ≈ mean(measured[:PC])
    @test [
        0.0729751061826991 0.006731849004481435 0.0008861349265761096 0.006911232052807994; 0.007945255130827231 0.0008213009426727351 0.000629071483280026 0.00827320649222039; 0.0007201518015471464 0.0008124750013437317 0.0006492399658129487 0.0006517540401775153; 0.0055525167948793155 0.0006465824103303959 0.0006968458205241254 0.0081498008546994
    ] ≈ std_error(measured[:PC])
end



# TODO
# remove this / make this an example / make this faster
#=


"""
    stat_equal(
        expected_value, actual_values, standard_errors;
        min_error = 0.1^3, order=2, rtol = 0, debug=false
    )

Compare an `expected_value` (i.e. literature value, exact result, ...) to a set
of `actual_values` and `standard_errors` (i.e. calculated from DQMC or MC).

- `order = 2`: Sets the number of σ-intervals included. (This affects the
accuracy of the comaprison and the number of matches required)
- `min_error = 0.1^3`: Sets a lower bound for the standard error. (If one
standard error falls below `min_error`, `min_error` is used instead. This
happens before `order` is multiplied.)
- `rtol = 0`: The relative tolerance passed to `isapprox`.
- `debug = false`: If `debug = true` information on comparisons is always printed.
"""
function stat_equal(
        expected_value, actual_values::Vector, standard_errors::Vector;
        min_error = 0.001, order=2, debug=false, rtol=0.0
    )

    @assert order > 1
    N_matches = floor(length(actual_values) * (1 - 1 / order^2))
    if N_matches == 0
        error("No matches required. Try increasing the sample size or σ-Interval")
    elseif N_matches < 3
        @warn "Only $N_matches out of $(length(actual_values)) are required!"
    end

    is_approx_equal = [
        isapprox(expected_value, val, atol=order * max(min_error, err), rtol=rtol)
        for (val, err) in zip(actual_values, standard_errors)
    ]
    does_match = sum(is_approx_equal) >= N_matches

    if debug || !does_match
        printstyled("────────────────────────────────\n", color = :light_magenta)
        print("stat_equal returned ")
        printstyled("$(does_match)\n\n", color = does_match ? :green : :red)
        print("expected: $expected_value\n")
        print("values:   [")
        for i in eachindex(actual_values)
            if i < length(actual_values)
                printstyled("$(actual_values[i])", color = is_approx_equal[i] ? :green : :red)
                print(", ")
            else
                printstyled("$(actual_values[i])", color = is_approx_equal[i] ? :green : :red)
            end
        end
        print("]\n")
        print("$(order)-σ:      [")
        for i in eachindex(standard_errors)
            if i < length(standard_errors)
                printstyled("$(standard_errors[i])", color = is_approx_equal[i] ? :green : :red)
                print(", ")
            else
                printstyled("$(standard_errors[i])", color = is_approx_equal[i] ? :green : :red)
            end
        end
        print("]\n")
        print("checks:   [")
        for i in eachindex(standard_errors)
            if i < length(standard_errors)
                printstyled("$(is_approx_equal[i])", color = is_approx_equal[i] ? :green : :red)
                print(", ")
            else
                printstyled("$(is_approx_equal[i])", color = is_approx_equal[i] ? :green : :red)
            end
        end
        print("]\n")
        printstyled("────────────────────────────────\n", color = :light_magenta)
    end
    does_match
>>>>>>> 6e629488
end



<<<<<<< HEAD
#
#
#
# """
#     stat_equal(
#         expected_value, actual_values, standard_errors;
#         min_error = 0.1^3, order=2, rtol = 0, debug=false
#     )
#
# Compare an `expected_value` (i.e. literature value, exact result, ...) to a set
# of `actual_values` and `standard_errors` (i.e. calculated from DQMC or MC).
#
# - `order = 2`: Sets the number of σ-intervals included. (This affects the
# accuracy of the comaprison and the number of matches required)
# - `min_error = 0.1^3`: Sets a lower bound for the standard error. (If one
# standard error falls below `min_error`, `min_error` is used instead. This
# happens before `order` is multiplied.)
# - `rtol = 0`: The relative tolerance passed to `isapprox`.
# - `debug = false`: If `debug = true` information on comparisons is always printed.
# """
# function stat_equal(
#         expected_value, actual_values::Vector, standard_errors::Vector;
#         min_error = 0.001, order=2, debug=false, rtol=0.0
#     )
#
#     @assert order > 1
#     N_matches = floor(length(actual_values) * (1 - 1 / order^2))
#     if N_matches == 0
#         error("No matches required. Try increasing the sample size or σ-Interval")
#     elseif N_matches < 3
#         @warn "Only $N_matches out of $(length(actual_values)) are required!"
#     end
#
#     is_approx_equal = [
#         isapprox(expected_value, val, atol=order * max(min_error, err), rtol=rtol)
#         for (val, err) in zip(actual_values, standard_errors)
#     ]
#     does_match = sum(is_approx_equal) >= N_matches
#
#     if debug || !does_match
#         printstyled("────────────────────────────────\n", color = :light_magenta)
#         print("stat_equal returned ")
#         printstyled("$(does_match)\n\n", color = does_match ? :green : :red)
#         print("expected: $expected_value\n")
#         print("values:   [")
#         for i in eachindex(actual_values)
#             if i < length(actual_values)
#                 printstyled("$(actual_values[i])", color = is_approx_equal[i] ? :green : :red)
#                 print(", ")
#             else
#                 printstyled("$(actual_values[i])", color = is_approx_equal[i] ? :green : :red)
#             end
#         end
#         print("]\n")
#         print("$(order)-σ:      [")
#         for i in eachindex(standard_errors)
#             if i < length(standard_errors)
#                 printstyled("$(standard_errors[i])", color = is_approx_equal[i] ? :green : :red)
#                 print(", ")
#             else
#                 printstyled("$(standard_errors[i])", color = is_approx_equal[i] ? :green : :red)
#             end
#         end
#         print("]\n")
#         print("checks:   [")
#         for i in eachindex(standard_errors)
#             if i < length(standard_errors)
#                 printstyled("$(is_approx_equal[i])", color = is_approx_equal[i] ? :green : :red)
#                 print(", ")
#             else
#                 printstyled("$(is_approx_equal[i])", color = is_approx_equal[i] ? :green : :red)
#             end
#         end
#         print("]\n")
#         printstyled("────────────────────────────────\n", color = :light_magenta)
#     end
#     does_match
# end
#
#
#
# @testset "DQMC: triangular Hubbard model vs dos Santos Paper" begin
#     # > Attractive Hubbard model on a triangular lattice
#     # dos Santos
#     # https://journals.aps.org/prb/abstract/10.1103/PhysRevB.48.3976
#     Random.seed!()
#     sample_size = 5
#
#     @time for (k, (mu, lit_oc, lit_pc,  beta, L)) in enumerate([
#             (-2.0, 0.12, 1.0,  5.0, 4),
#             (-1.2, 0.48, 1.50, 5.0, 4),
#             ( 0.0, 0.88, 0.95, 5.0, 4),
#             ( 1.2, 1.25, 1.55, 5.0, 4),
#             ( 2.0, 2.00, 0.0,  5.0, 4)
#
#             # (-2.0, 0.12, 1.0,  8.0, 4),
#             # (-1.2, 0.48, 1.82, 8.0, 4),
#             # ( 0.0, 0.88, 0.95, 8.0, 4),
#             # ( 1.2, 1.25, 1.65, 8.0, 4),
#             # ( 2.0, 2.00, 0.0,  8.0, 4),
#
#             # (-2.0, 0.40, 1.0,  5.0, 6),
#             # (-1.2, 0.40, 1.05, 5.0, 6),
#             # (0.01, 0.80, 1.75, 5.0, 6),
#             # ( 1.2, 1.40, 2.0,  5.0, 6),
#             # ( 2.0, 2.00, 0.0,  5.0, 6)
#         ])
#         @info "[$(k)/5] μ = $mu (literature check)"
#         m = HubbardModelAttractive(
#             dims=2, L=L, l = MonteCarlo.TriangularLattice(L),
#             t = 1.0, U = 4.0, mu = mu
#         )
#         OC_sample = []
#         OC_errors = []
#         PC_sample = []
#         PC_errors = []
#         for i in 1:sample_size
#             mc = DQMC(
#                 m, beta=5.0, delta_tau=0.125, safe_mult=8,
#                 thermalization=2000, sweeps=2000, measure_rate=1,
#                 measurements = Dict{Symbol, MonteCarlo.AbstractMeasurement}()
#             )
#             push!(mc, :G => MonteCarlo.GreensMeasurement)
#             push!(mc, :PC => MonteCarlo.PairingCorrelationMeasurement)
#             run!(mc, verbose=false)
#             measured = measurements(mc)[:ME]
#
#             # mean(measured[:G]) = MC mean
#             # diag gets c_i c_i^† terms
#             # 2 (1 - mean(c_i c_i^†)) = 2 mean(c_i^† c_i) where 2 follows from 2 spins
#             occupation = 2 - 2(measured[:G].obs |> mean |> diag |> mean)
#             push!(OC_sample, occupation)
#             push!(OC_errors, 2(measured[:G].obs |> std_error |> diag |> mean))
#             push!(PC_sample, measured[:PC].uniform_fourier |> mean)
#             push!(PC_errors, measured[:PC].uniform_fourier |> std_error)
#         end
#         # min_error should compensate read-of errors & errors in the results
#         # dos Santos used rather few sweeps, which seems to affect PC peaks strongly
#         @test stat_equal(lit_oc, OC_sample, OC_errors, min_error=0.025)
#         @test stat_equal(lit_pc, PC_sample, PC_errors, min_error=0.05)
#     end
# end
=======
@testset "DQMC: triangular Hubbard model vs dos Santos Paper" begin
    # > Attractive Hubbard model on a triangular lattice
    # dos Santos
    # https://journals.aps.org/prb/abstract/10.1103/PhysRevB.48.3976
    Random.seed!()
    sample_size = 5

    @time for (k, (mu, lit_oc, lit_pc,  beta, L)) in enumerate([
            (-2.0, 0.12, 1.0,  5.0, 4),
            (-1.2, 0.48, 1.50, 5.0, 4),
            ( 0.0, 0.88, 0.95, 5.0, 4),
            ( 1.2, 1.25, 1.55, 5.0, 4),
            ( 2.0, 2.00, 0.0,  5.0, 4)

            # (-2.0, 0.12, 1.0,  8.0, 4),
            # (-1.2, 0.48, 1.82, 8.0, 4),
            # ( 0.0, 0.88, 0.95, 8.0, 4),
            # ( 1.2, 1.25, 1.65, 8.0, 4),
            # ( 2.0, 2.00, 0.0,  8.0, 4),

            # (-2.0, 0.40, 1.0,  5.0, 6),
            # (-1.2, 0.40, 1.05, 5.0, 6),
            # (0.01, 0.80, 1.75, 5.0, 6),
            # ( 1.2, 1.40, 2.0,  5.0, 6),
            # ( 2.0, 2.00, 0.0,  5.0, 6)
        ])
        @info "[$(k)/5] μ = $mu (literature check)"
        m = HubbardModelAttractive(
            dims=2, L=L, l = MonteCarlo.TriangularLattice(L),
            t = 1.0, U = 4.0, mu = mu
        )
        OC_sample = []
        OC_errors = []
        PC_sample = []
        PC_errors = []
        for i in 1:sample_size
            mc = DQMC(
                m, beta=5.0, delta_tau=0.125, safe_mult=8,
                thermalization=2000, sweeps=2000, measure_rate=1,
                measurements = Dict{Symbol, MonteCarlo.AbstractMeasurement}()
            )
            push!(mc, :G => MonteCarlo.GreensMeasurement)
            push!(mc, :PC => MonteCarlo.PairingCorrelationMeasurement)
            run!(mc, verbose=false)
            measured = measurements(mc)

            # mean(measured[:G]) = MC mean
            # diag gets c_i c_i^† terms
            # 2 (1 - mean(c_i c_i^†)) = 2 mean(c_i^† c_i) where 2 follows from 2 spins
            occupation = 2 - 2(measured[:G].obs |> mean |> diag |> mean)
            push!(OC_sample, occupation)
            push!(OC_errors, 2(measured[:G].obs |> std_error |> diag |> mean))
            push!(PC_sample, measured[:PC].uniform_fourier |> mean)
            push!(PC_errors, measured[:PC].uniform_fourier |> std_error)
        end
        # min_error should compensate read-of errors & errors in the results
        # dos Santos used rather few sweeps, which seems to affect PC peaks strongly
        @test stat_equal(lit_oc, OC_sample, OC_errors, min_error=0.025)
        @test stat_equal(lit_pc, PC_sample, PC_errors, min_error=0.05)
    end
end

=#
>>>>>>> 6e629488
<|MERGE_RESOLUTION|>--- conflicted
+++ resolved
@@ -61,8 +61,6 @@
         0.16 -0.06 0.1 0.04 0.16 -0.1 -0.06 0.16 0.04 0.0; -0.04 0.1 0.14 0.16 0.22 0.32 0.06 0.12 0.06 -2.22045e-18; -0.16 0.14 -0.1 -0.02 0.02 0.1 -0.22 -0.16 -0.04 -0.08; 0.04 -0.06 -0.08 -0.06 -0.08 -0.16 -0.08 -0.1 -0.04 0.06; 0.1 0.12 0.14 0.18 0.14 0.08 -2.22045e-18 0.18 -0.02 0.04; 0.22 0.04 0.22 -0.16 0.04 -0.08 -0.04 0.06 0.12 9.99201e-18; -0.08 0.06 0.16 0.08 0.04 -0.06 -0.08 0.18 0.0 -0.04; -0.2 0.04 0.0 0.06 -0.06 0.04 -2.10942e-17 -0.06 0.18 -0.16; -0.1 0.06 0.1 -0.12 -0.08 0.08 -8.88178e-18 -0.12 -0.08 0.1; 0.16 -0.04 0.06 -0.02 -0.1 0.1 0.16 -0.06 0.16 0.04; 0.08 0.1 -0.12 0.06 -0.06 0.2 0.06 -0.06 0.04 0.04; 0.08 -0.2 -0.04 -0.02 -0.12 -0.08 -0.1 0.14 -0.14 -0.02; -0.06 -0.1 -0.02 0.06 -0.08 -0.08 -0.02 0.1 -0.14 -0.16; 0.1 -0.08 -0.08 0.12 0.04 -0.02 -0.22 0.08 -0.06 0.12; -0.16 0.04 0.16 0.12 0.08 0.1 0.22 -0.16 -0.12 -0.02; -2.22045e-18 0.06 0.02 0.04 0.1 0.06 0.22 0.16 -0.06 -0.02
     ] ≈ measured[:conf].obs |> mean                    atol=0.01
     @test last(measured[:conf].obs) == mc.conf
-<<<<<<< HEAD
-=======
 
     # Charge Density Correlation
 
@@ -184,155 +182,10 @@
         printstyled("────────────────────────────────\n", color = :light_magenta)
     end
     does_match
->>>>>>> 6e629488
-end
-
-
-
-<<<<<<< HEAD
-#
-#
-#
-# """
-#     stat_equal(
-#         expected_value, actual_values, standard_errors;
-#         min_error = 0.1^3, order=2, rtol = 0, debug=false
-#     )
-#
-# Compare an `expected_value` (i.e. literature value, exact result, ...) to a set
-# of `actual_values` and `standard_errors` (i.e. calculated from DQMC or MC).
-#
-# - `order = 2`: Sets the number of σ-intervals included. (This affects the
-# accuracy of the comaprison and the number of matches required)
-# - `min_error = 0.1^3`: Sets a lower bound for the standard error. (If one
-# standard error falls below `min_error`, `min_error` is used instead. This
-# happens before `order` is multiplied.)
-# - `rtol = 0`: The relative tolerance passed to `isapprox`.
-# - `debug = false`: If `debug = true` information on comparisons is always printed.
-# """
-# function stat_equal(
-#         expected_value, actual_values::Vector, standard_errors::Vector;
-#         min_error = 0.001, order=2, debug=false, rtol=0.0
-#     )
-#
-#     @assert order > 1
-#     N_matches = floor(length(actual_values) * (1 - 1 / order^2))
-#     if N_matches == 0
-#         error("No matches required. Try increasing the sample size or σ-Interval")
-#     elseif N_matches < 3
-#         @warn "Only $N_matches out of $(length(actual_values)) are required!"
-#     end
-#
-#     is_approx_equal = [
-#         isapprox(expected_value, val, atol=order * max(min_error, err), rtol=rtol)
-#         for (val, err) in zip(actual_values, standard_errors)
-#     ]
-#     does_match = sum(is_approx_equal) >= N_matches
-#
-#     if debug || !does_match
-#         printstyled("────────────────────────────────\n", color = :light_magenta)
-#         print("stat_equal returned ")
-#         printstyled("$(does_match)\n\n", color = does_match ? :green : :red)
-#         print("expected: $expected_value\n")
-#         print("values:   [")
-#         for i in eachindex(actual_values)
-#             if i < length(actual_values)
-#                 printstyled("$(actual_values[i])", color = is_approx_equal[i] ? :green : :red)
-#                 print(", ")
-#             else
-#                 printstyled("$(actual_values[i])", color = is_approx_equal[i] ? :green : :red)
-#             end
-#         end
-#         print("]\n")
-#         print("$(order)-σ:      [")
-#         for i in eachindex(standard_errors)
-#             if i < length(standard_errors)
-#                 printstyled("$(standard_errors[i])", color = is_approx_equal[i] ? :green : :red)
-#                 print(", ")
-#             else
-#                 printstyled("$(standard_errors[i])", color = is_approx_equal[i] ? :green : :red)
-#             end
-#         end
-#         print("]\n")
-#         print("checks:   [")
-#         for i in eachindex(standard_errors)
-#             if i < length(standard_errors)
-#                 printstyled("$(is_approx_equal[i])", color = is_approx_equal[i] ? :green : :red)
-#                 print(", ")
-#             else
-#                 printstyled("$(is_approx_equal[i])", color = is_approx_equal[i] ? :green : :red)
-#             end
-#         end
-#         print("]\n")
-#         printstyled("────────────────────────────────\n", color = :light_magenta)
-#     end
-#     does_match
-# end
-#
-#
-#
-# @testset "DQMC: triangular Hubbard model vs dos Santos Paper" begin
-#     # > Attractive Hubbard model on a triangular lattice
-#     # dos Santos
-#     # https://journals.aps.org/prb/abstract/10.1103/PhysRevB.48.3976
-#     Random.seed!()
-#     sample_size = 5
-#
-#     @time for (k, (mu, lit_oc, lit_pc,  beta, L)) in enumerate([
-#             (-2.0, 0.12, 1.0,  5.0, 4),
-#             (-1.2, 0.48, 1.50, 5.0, 4),
-#             ( 0.0, 0.88, 0.95, 5.0, 4),
-#             ( 1.2, 1.25, 1.55, 5.0, 4),
-#             ( 2.0, 2.00, 0.0,  5.0, 4)
-#
-#             # (-2.0, 0.12, 1.0,  8.0, 4),
-#             # (-1.2, 0.48, 1.82, 8.0, 4),
-#             # ( 0.0, 0.88, 0.95, 8.0, 4),
-#             # ( 1.2, 1.25, 1.65, 8.0, 4),
-#             # ( 2.0, 2.00, 0.0,  8.0, 4),
-#
-#             # (-2.0, 0.40, 1.0,  5.0, 6),
-#             # (-1.2, 0.40, 1.05, 5.0, 6),
-#             # (0.01, 0.80, 1.75, 5.0, 6),
-#             # ( 1.2, 1.40, 2.0,  5.0, 6),
-#             # ( 2.0, 2.00, 0.0,  5.0, 6)
-#         ])
-#         @info "[$(k)/5] μ = $mu (literature check)"
-#         m = HubbardModelAttractive(
-#             dims=2, L=L, l = MonteCarlo.TriangularLattice(L),
-#             t = 1.0, U = 4.0, mu = mu
-#         )
-#         OC_sample = []
-#         OC_errors = []
-#         PC_sample = []
-#         PC_errors = []
-#         for i in 1:sample_size
-#             mc = DQMC(
-#                 m, beta=5.0, delta_tau=0.125, safe_mult=8,
-#                 thermalization=2000, sweeps=2000, measure_rate=1,
-#                 measurements = Dict{Symbol, MonteCarlo.AbstractMeasurement}()
-#             )
-#             push!(mc, :G => MonteCarlo.GreensMeasurement)
-#             push!(mc, :PC => MonteCarlo.PairingCorrelationMeasurement)
-#             run!(mc, verbose=false)
-#             measured = measurements(mc)[:ME]
-#
-#             # mean(measured[:G]) = MC mean
-#             # diag gets c_i c_i^† terms
-#             # 2 (1 - mean(c_i c_i^†)) = 2 mean(c_i^† c_i) where 2 follows from 2 spins
-#             occupation = 2 - 2(measured[:G].obs |> mean |> diag |> mean)
-#             push!(OC_sample, occupation)
-#             push!(OC_errors, 2(measured[:G].obs |> std_error |> diag |> mean))
-#             push!(PC_sample, measured[:PC].uniform_fourier |> mean)
-#             push!(PC_errors, measured[:PC].uniform_fourier |> std_error)
-#         end
-#         # min_error should compensate read-of errors & errors in the results
-#         # dos Santos used rather few sweeps, which seems to affect PC peaks strongly
-#         @test stat_equal(lit_oc, OC_sample, OC_errors, min_error=0.025)
-#         @test stat_equal(lit_pc, PC_sample, PC_errors, min_error=0.05)
-#     end
-# end
-=======
+end
+
+
+
 @testset "DQMC: triangular Hubbard model vs dos Santos Paper" begin
     # > Attractive Hubbard model on a triangular lattice
     # dos Santos
@@ -395,5 +248,4 @@
     end
 end
 
-=#
->>>>>>> 6e629488
+=#