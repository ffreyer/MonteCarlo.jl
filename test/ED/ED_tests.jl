--- conflicted
+++ resolved
@@ -79,21 +79,103 @@
         t = 1.0
     )
 
-    @info "Running DQMC β=1.0, 10k + 20k sweeps, ≈1min"
-<<<<<<< HEAD
-    dqmc = DQMC(model, beta=1.0)
-    # run!(dqmc, thermalization = 100_000, sweeps = 100_000, verbose=false)
-    run!(dqmc, thermalization = 10_000, sweeps = 10_000, verbose=false)
-    G_DQMC = mean(dqmc.measurements[:Greens].obs)
+    @info "Running DQMC β=1.0, 10k + 50k sweeps, ≈1min"
+    dqmc = DQMC(model, beta=1.0, delta_tau = 0.025, measurements = Dict{Symbol, AbstractMeasurement}())
+    push!(dqmc, :Greens => MonteCarlo.GreensMeasurement)
+    push!(dqmc, :CDC => MonteCarlo.ChargeDensityCorrelationMeasurement)
+    push!(dqmc, :Magn => MonteCarlo.MagnetizationMeasurement)
+    push!(dqmc, :SDC => MonteCarlo.SpinDensityCorrelationMeasurement)
+    push!(dqmc, :PC => MonteCarlo.PairingCorrelationMeasurement)
+    @time run!(dqmc, thermalization = 10_000, sweeps = 50_000, verbose=false)
 
     @info "Running ED"
     H = HamiltonMatrix(model)
-    G_ED = calculate_Greens_matrix(H, model.l, beta=1.0)
+
+    atol = 0.025
+    rtol = 0.1
 
     # G_DQMC is smaller because it doesn't differentiate between spin up/down
-    for i in 1:size(G_DQMC, 1), j in 1:size(G_DQMC, 2)
-        @test isapprox(G_DQMC[i, j], G_ED[i, j], atol=0.025, rtol=0.1)
-        # @test isapprox(G_DQMC[i, j], G_ED[i, j])
+    @testset "Greens" begin
+        G_DQMC = mean(dqmc.measurements[:Greens].obs)
+        G_ED = calculate_Greens_matrix(H, model.l, beta=1.0)
+        for i in 1:size(G_DQMC, 1), j in 1:size(G_DQMC, 2)
+            @test isapprox(G_DQMC[i, j], G_ED[i, j], atol=atol, rtol=rtol)
+        end
+    end
+
+    @testset "Charge Density Correlation" begin
+        CDC = mean(dqmc.measurements[:CDC].obs)
+        for site1 in 1:size(CDC, 1), site2 in 1:size(CDC, 2)
+            ED_CDC = expectation_value(
+                charge_density_correlation(site1, site2),
+                H, beta = 1.0, N_sites = MonteCarlo.nsites(model)
+            )
+            @test ED_CDC ≈ CDC[site1, site2] atol=atol rtol=rtol
+        end
+    end
+
+    @testset "Magnetization x" begin
+        Mx = mean(dqmc.measurements[:Magn].x)
+        for site in 1:length(Mx)
+            ED_Mx = expectation_value(m_x(site), H, beta = 1.0, N_sites = MonteCarlo.nsites(model))
+            @test ED_Mx ≈ Mx[site] atol=atol rtol=rtol
+        end
+    end
+    @testset "Magnetization y" begin
+        My = mean(dqmc.measurements[:Magn].y)
+        for site in 1:length(My)
+            ED_My = expectation_value(m_y(site), H, beta = 1.0, N_sites = MonteCarlo.nsites(model))
+            @test ED_My ≈ My[site] atol=atol rtol=rtol
+        end
+    end
+    @testset "Magnetization z" begin
+        Mz = mean(dqmc.measurements[:Magn].z)
+        for site in 1:length(Mz)
+            ED_Mz = expectation_value(m_z(site), H, beta = 1.0, N_sites = MonteCarlo.nsites(model))
+            @test ED_Mz ≈ Mz[site] atol=atol rtol=rtol
+        end
+    end
+
+    @testset "Spin density correlation x" begin
+        SDCx = mean(dqmc.measurements[:SDC].x)
+        for site1 in 1:size(SDCx, 1), site2 in 1:size(SDCx, 2)
+            ED_SDCx = expectation_value(
+                spin_density_correlation_x(site1, site2),
+                H, beta = 1.0, N_sites = MonteCarlo.nsites(model)
+            )
+            @test ED_SDCx ≈ SDCx[site1, site2] atol=atol rtol=rtol
+        end
+    end
+    @testset "Spin density correlation y" begin
+        SDCy = mean(dqmc.measurements[:SDC].y)
+        for site1 in 1:size(SDCy, 1), site2 in 1:size(SDCy, 2)
+            ED_SDCy = expectation_value(
+                spin_density_correlation_y(site1, site2),
+                H, beta = 1.0, N_sites = MonteCarlo.nsites(model)
+            )
+            @test ED_SDCy ≈ SDCy[site1, site2] atol=atol rtol=rtol
+        end
+    end
+    @testset "Spin density correlation z" begin
+        SDCz = mean(dqmc.measurements[:SDC].z)
+        for site1 in 1:size(SDCz, 1), site2 in 1:size(SDCz, 2)
+            ED_SDCz = expectation_value(
+                spin_density_correlation_z(site1, site2),
+                H, beta = 1.0, N_sites = MonteCarlo.nsites(model)
+            )
+            @test ED_SDCz ≈ SDCz[site1, site2] atol=atol rtol=rtol
+        end
+    end
+
+    @testset "Pairing Correlation" begin
+        PC = mean(dqmc.measurements[:PC].mat)
+        for site1 in 1:size(PC, 1), site2 in 1:size(PC, 2)
+            ED_PC = expectation_value(
+                pairing_correlation(site1, site2),
+                H, beta = 1.0, N_sites = MonteCarlo.nsites(model)
+            )
+            @test ED_PC ≈ PC[site1, site2] atol=atol rtol=rtol
+        end
     end
 end
 
@@ -110,36 +192,7 @@
         tperp = 1.0
     )
 
-    @info "Running ZC β=1.0, 100k + 100k sweeps, ≈1min"
-    dqmc = DQMC(model, beta=1.0, safe_mult=5)
-    @time run!(dqmc, thermalization = 10_000, sweeps = 10_000, verbose=false)
-    G_DQMC = mean(dqmc.measurements[:Greens].obs)
-
-    @info "Running ED"
-    H = HamiltonMatrix(model)
-    G_ED = calculate_Greens_matrix(H, model.l, beta=1.0)
-
-    # G_DQMC is smaller because it doesn't differentiate between spin up/down
-    for i in 1:size(G_DQMC, 1), j in 1:size(G_DQMC, 2)
-        @test isapprox(G_DQMC[i, j], G_ED[i, j], atol=0.025, rtol=0.1)
-        # @test isapprox(G_DQMC[i, j], G_ED[i, j])
-    end
-end
-
-exit()
-@testset "Zhong Chao Model transformed (ED)" begin
-    model = MonteCarlo.ZCTModel(
-        L = 2,
-        U = 1.0,
-        t1 = 1.0,
-        t2 = 1.0
-    )
-
-    @info "Running ZCT β=1.0, 100k + 100k sweeps, ≈1min"
-    dqmc = DQMC(model, beta=1.0, safe_mult=5)
-    @time run!(dqmc, thermalization = 10_000, sweeps = 10_000, verbose=false)
-    G_DQMC = mean(dqmc.measurements[:Greens].obs)
-=======
+    @info "Running DQMC β=1.0, 10k + 50k sweeps, ≈1min"
     dqmc = DQMC(model, beta=1.0, delta_tau = 0.025, measurements = Dict{Symbol, AbstractMeasurement}())
     push!(dqmc, :Greens => MonteCarlo.GreensMeasurement)
     push!(dqmc, :CDC => MonteCarlo.ChargeDensityCorrelationMeasurement)
@@ -147,7 +200,6 @@
     push!(dqmc, :SDC => MonteCarlo.SpinDensityCorrelationMeasurement)
     push!(dqmc, :PC => MonteCarlo.PairingCorrelationMeasurement)
     @time run!(dqmc, thermalization = 10_000, sweeps = 50_000, verbose=false)
->>>>>>> f01afe50
 
     @info "Running ED"
     H = HamiltonMatrix(model)
@@ -238,4 +290,113 @@
             @test ED_PC ≈ PC[site1, site2] atol=atol rtol=rtol
         end
     end
+end
+
+@testset "Zhong Chao Model transformed (ED)" begin
+    @test false
+    # model = MonteCarlo.ZCTModel(
+    #     L = 2,
+    #     U = 1.0,
+    #     t1 = 1.0,
+    #     t2 = 1.0
+    # )
+    #
+    # @info "Running DQMC β=1.0, 10k + 50k sweeps, ≈1min"
+    # dqmc = DQMC(model, beta=1.0, delta_tau = 0.025, measurements = Dict{Symbol, AbstractMeasurement}())
+    # push!(dqmc, :Greens => MonteCarlo.GreensMeasurement)
+    # push!(dqmc, :CDC => MonteCarlo.ChargeDensityCorrelationMeasurement)
+    # push!(dqmc, :Magn => MonteCarlo.MagnetizationMeasurement)
+    # push!(dqmc, :SDC => MonteCarlo.SpinDensityCorrelationMeasurement)
+    # push!(dqmc, :PC => MonteCarlo.PairingCorrelationMeasurement)
+    # @time run!(dqmc, thermalization = 10_000, sweeps = 50_000, verbose=false)
+    #
+    # @info "Running ED"
+    # H = HamiltonMatrix(model)
+    #
+    # atol = 0.025
+    # rtol = 0.1
+    #
+    # # G_DQMC is smaller because it doesn't differentiate between spin up/down
+    # @testset "Greens" begin
+    #     G_DQMC = mean(dqmc.measurements[:Greens].obs)
+    #     G_ED = calculate_Greens_matrix(H, model.l, beta=1.0)
+    #     for i in 1:size(G_DQMC, 1), j in 1:size(G_DQMC, 2)
+    #         @test isapprox(G_DQMC[i, j], G_ED[i, j], atol=atol, rtol=rtol)
+    #     end
+    # end
+    #
+    # @testset "Charge Density Correlation" begin
+    #     CDC = mean(dqmc.measurements[:CDC].obs)
+    #     for site1 in 1:size(CDC, 1), site2 in 1:size(CDC, 2)
+    #         ED_CDC = expectation_value(
+    #             charge_density_correlation(site1, site2),
+    #             H, beta = 1.0, N_sites = MonteCarlo.nsites(model)
+    #         )
+    #         @test ED_CDC ≈ CDC[site1, site2] atol=atol rtol=rtol
+    #     end
+    # end
+    #
+    # @testset "Magnetization x" begin
+    #     Mx = mean(dqmc.measurements[:Magn].x)
+    #     for site in 1:length(Mx)
+    #         ED_Mx = expectation_value(m_x(site), H, beta = 1.0, N_sites = MonteCarlo.nsites(model))
+    #         @test ED_Mx ≈ Mx[site] atol=atol rtol=rtol
+    #     end
+    # end
+    # @testset "Magnetization y" begin
+    #     My = mean(dqmc.measurements[:Magn].y)
+    #     for site in 1:length(My)
+    #         ED_My = expectation_value(m_y(site), H, beta = 1.0, N_sites = MonteCarlo.nsites(model))
+    #         @test ED_My ≈ My[site] atol=atol rtol=rtol
+    #     end
+    # end
+    # @testset "Magnetization z" begin
+    #     Mz = mean(dqmc.measurements[:Magn].z)
+    #     for site in 1:length(Mz)
+    #         ED_Mz = expectation_value(m_z(site), H, beta = 1.0, N_sites = MonteCarlo.nsites(model))
+    #         @test ED_Mz ≈ Mz[site] atol=atol rtol=rtol
+    #     end
+    # end
+    #
+    # @testset "Spin density correlation x" begin
+    #     SDCx = mean(dqmc.measurements[:SDC].x)
+    #     for site1 in 1:size(SDCx, 1), site2 in 1:size(SDCx, 2)
+    #         ED_SDCx = expectation_value(
+    #             spin_density_correlation_x(site1, site2),
+    #             H, beta = 1.0, N_sites = MonteCarlo.nsites(model)
+    #         )
+    #         @test ED_SDCx ≈ SDCx[site1, site2] atol=atol rtol=rtol
+    #     end
+    # end
+    # @testset "Spin density correlation y" begin
+    #     SDCy = mean(dqmc.measurements[:SDC].y)
+    #     for site1 in 1:size(SDCy, 1), site2 in 1:size(SDCy, 2)
+    #         ED_SDCy = expectation_value(
+    #             spin_density_correlation_y(site1, site2),
+    #             H, beta = 1.0, N_sites = MonteCarlo.nsites(model)
+    #         )
+    #         @test ED_SDCy ≈ SDCy[site1, site2] atol=atol rtol=rtol
+    #     end
+    # end
+    # @testset "Spin density correlation z" begin
+    #     SDCz = mean(dqmc.measurements[:SDC].z)
+    #     for site1 in 1:size(SDCz, 1), site2 in 1:size(SDCz, 2)
+    #         ED_SDCz = expectation_value(
+    #             spin_density_correlation_z(site1, site2),
+    #             H, beta = 1.0, N_sites = MonteCarlo.nsites(model)
+    #         )
+    #         @test ED_SDCz ≈ SDCz[site1, site2] atol=atol rtol=rtol
+    #     end
+    # end
+    #
+    # @testset "Pairing Correlation" begin
+    #     PC = mean(dqmc.measurements[:PC].mat)
+    #     for site1 in 1:size(PC, 1), site2 in 1:size(PC, 2)
+    #         ED_PC = expectation_value(
+    #             pairing_correlation(site1, site2),
+    #             H, beta = 1.0, N_sites = MonteCarlo.nsites(model)
+    #         )
+    #         @test ED_PC ≈ PC[site1, site2] atol=atol rtol=rtol
+    #     end
+    # end
 end