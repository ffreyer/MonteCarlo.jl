--- conflicted
+++ resolved
@@ -80,7 +80,6 @@
         t = 1.0
     )
 
-<<<<<<< HEAD
     @info "Running DQMC β=1.0, 10k + 50k sweeps, ≈1min"
     dqmc = DQMC(model, beta=1.0, delta_tau = 0.1, measurements = Dict{Symbol, AbstractMeasurement}())
     push!(dqmc, :Greens => MonteCarlo.GreensMeasurement)
@@ -89,13 +88,6 @@
     push!(dqmc, :SDC => MonteCarlo.SpinDensityCorrelationMeasurement)
     push!(dqmc, :PC => MonteCarlo.PairingCorrelationMeasurement)
     @time run!(dqmc, thermalization = 10_000, sweeps = 50_000, verbose=false)
-=======
-    @info "Running DQMC β=1.0, 10k + 20k sweeps, ≈1min"
-    Random.seed!(123)
-    dqmc = DQMC(model, beta=1.0)
-    run!(dqmc, thermalization = 10_000, sweeps = 20_000, verbose=false)
-    G_DQMC = mean(dqmc.measurements[:Greens].obs)
->>>>>>> 0f54880c
 
     @info "Running ED"
     H = HamiltonMatrix(model)
@@ -217,7 +209,6 @@
     rtol = 0.01
 
     # G_DQMC is smaller because it doesn't differentiate between spin up/down
-<<<<<<< HEAD
     @testset "Greens" begin
         G_DQMC = mean(dqmc.measurements[:Greens].obs)
         G_ED = calculate_Greens_matrix(H, model.l, beta=1.0)
@@ -250,11 +241,6 @@
             ED_My = expectation_value(m_y(site), H, beta = 1.0, N_sites = MonteCarlo.nsites(model))
             @test ED_My ≈ My[site] atol=atol rtol=rtol
         end
-=======
-    for i in 1:size(G_DQMC, 1), j in 1:size(G_DQMC, 2)
-        @test isapprox(G_DQMC[i, j], G_ED[i, j], atol=dqmc.p.delta_tau^2)
-        # @test isapprox(G_DQMC[i, j], G_ED[i, j])
->>>>>>> 0f54880c
     end
     @testset "Magnetization z" begin
         Mz = mean(dqmc.measurements[:Magn].z)
