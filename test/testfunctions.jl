--- conflicted
+++ resolved
@@ -75,45 +75,6 @@
 
 # Calculate G(slice) = [1+B(slice-1)...B(1)B(M) ... B(slice)]^(-1) and its singular values in a stable manner
 function calculate_greens_and_logdet(mc::DQMC, slice::Int, safe_mult::Int=mc.p.safe_mult)
-<<<<<<< HEAD
-  GreensType = geltype(mc)
-  flv = mc.model.flv
-  N = mc.model.l.sites
-
-  # Calculate Ur,Dr,Tr=B(slice)' ... B(M)'
-  if slice <= mc.p.slices
-    Ur, Dr, Tr = MonteCarlo.calculate_slice_matrix_chain_dagger(mc,slice,mc.p.slices, safe_mult)
-  else
-    Ur = Matrix{GreensType}(I, flv * N, flv * N)
-    Dr = ones(Float64, flv * N)
-    Tr = Matrix{GreensType}(I, flv * N, flv * N)
-  end
-
-  # Calculate Ul,Dl,Tl=B(slice-1) ... B(1)
-  if slice-1 >= 1
-    Ul, Dl, Tl = calculate_slice_matrix_chain(mc,1,slice-1, safe_mult)
-  else
-    Ul = Matrix{GreensType}(I, flv * N, flv * N)
-    Dl = ones(Float64, flv * N)
-    Tl = Matrix{GreensType}(I, flv * N, flv * N)
-  end
-
-  tmp = Tl * adjoint(Tr)
-  U, D, T = decompose_udt(Diagonal(Dl) * tmp * Diagonal(Dr))
-  U = Ul * U
-  T *= adjoint(Ur)
-
-  u, d, t = decompose_udt(adjoint(U) * inv(T) + Diagonal(D))
-
-  T = inv(t * T)
-  U *= u
-  U = adjoint(U)
-  d = 1. ./ d
-
-  ldet = real(log(complex(det(U))) + sum(log.(d)) + log(complex(det(T))))
-
-  return T * Diagonal(d) * U, ldet
-=======
     GreensType = geltype(mc)
     flv = mc.model.flv
     N = mc.model.l.sites
@@ -151,5 +112,4 @@
     ldet = real(log(complex(det(U))) + sum(log.(d)) + log(complex(det(T))))
 
     return T * Diagonal(d) * U, ldet
->>>>>>> f01afe50
 end