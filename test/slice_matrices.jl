<<<<<<< HEAD
using SparseArrays, LinearAlgebra
=======
using SparseArrays
>>>>>>> f01afe50

@testset "right_mul!" begin

    # NOTE
    # currently julia/sparsearrays does not implement a
    # mul!(C::StridedMatrix, X::StridedMatrix, A::SparseMatrixCSC)
    # instead it falls back to some generic matrix multiplciation in LinearAlgebra
    #
    # If this throws:
    # - check if mul!() is now specialized for the above type signature
    #   - if it is, remove right_mul! in helpers.jl & change right_muL! to mul! in
    #     slice_matrices.jl
    #   - otherwise, update the type signature
    #
    # see:
    # Julia PR: https://github.com/JuliaLang/julia/pull/24045
    # Julia Issue: https://github.com/JuliaLang/julia/issues/29956#issuecomment-440867024
    # MC PR: https://github.com/crstnbr/MonteCarlo.jl/pull/9
    # discourse: https://discourse.julialang.org/t/asymmetric-speed-of-in-place-sparse-dense-matrix-product/10256

    mul_dense_sparse_is_missing = !occursin("SparseArrays", string(which(mul!, (Matrix, Matrix, SparseMatrixCSC)).file))
    @test mul_dense_sparse_is_missing

    # check that right_mul! is correct
    for Lx in (4, 8)
        for Ly in (4, 8)
            M = rand(Lx, Ly)
            S = sparse(rand(Ly, Lx))
            X = rand(Lx, Lx)
            @test M * S == MonteCarlo.mul!(X, M, S)
        end
    end
end

@testset "Slice Matrices" begin
    m = HubbardModelAttractive(dims=1, L=8)
    dqmc = DQMC(m, beta=5.0, delta_tau=0.001)
    eT = dqmc.s.hopping_matrix_exp
    eV = similar(eT)
    A = similar(eT)


    # No checkerboard
    for slice in rand(1:50, 2)
        MonteCarlo.interaction_matrix_exp!(dqmc, m, eV, dqmc.conf, slice, 1.)

        # MonteCarlo.slice_matrix
        @test MonteCarlo.slice_matrix(dqmc, m, slice, 1.) ≈ eT * eT * eV
        @test MonteCarlo.slice_matrix(dqmc, m, slice, -1.) ≈ inv(eT * eT * eV)
        # MonteCarlo.slice_matrix!(dqmc, m, slice, 1., A)
        # @test A ≈ eT * eT * eV
        # MonteCarlo.slice_matrix!(dqmc, m, slice, -1., A)
        # @test A ≈ inv(eT * eT * eV)

        # MonteCarlo.multiply_slice_matrix...
        A = eT * eT * eV
        input = rand(size(A)...)
        result = A * input
        MonteCarlo.multiply_slice_matrix_left!(dqmc, m, slice, input)
        @test input ≈ result
        input = rand(size(A)...)
        result = input * A
        MonteCarlo.multiply_slice_matrix_right!(dqmc, m, slice, input)
        @test input ≈ result

        A = inv(eT * eT * eV)
        input = rand(size(A)...)
        result = A * input
        MonteCarlo.multiply_slice_matrix_inv_left!(dqmc, m, slice, input)
        @test input ≈ result
        input = rand(size(A)...)
        result = input * A
        MonteCarlo.multiply_slice_matrix_inv_right!(dqmc, m, slice, input)
        @test input ≈ result

        A = adjoint(eT * eT * eV)
        input = rand(size(A)...)
        result = A * input
        MonteCarlo.multiply_daggered_slice_matrix_left!(dqmc, m, slice, input)
        @test input ≈ result
    end



    # Checkerboard
    dqmc = DQMC(m, beta=5.0, checkerboard=true)

    for slice in rand(1:50, 2)
        MonteCarlo.interaction_matrix_exp!(dqmc, m, eV, dqmc.conf, slice, 1.)

        # MonteCarlo.slice_matrix
        @test maximum(abs,
            MonteCarlo.slice_matrix(dqmc, m, slice, 1.) .- eT * eT * eV
        ) < 2dqmc.p.delta_tau
        @test maximum(abs,
            MonteCarlo.slice_matrix(dqmc, m, slice, -1.) .- inv(eT * eT * eV)
        ) < 2dqmc.p.delta_tau
        MonteCarlo.slice_matrix!(dqmc, m, slice, 1., A)
        @test maximum(abs, A .- eT * eT * eV) < 2dqmc.p.delta_tau
        MonteCarlo.slice_matrix!(dqmc, m, slice, -1., A)
        @test maximum(abs, A .- inv(eT * eT * eV)) < 2dqmc.p.delta_tau

        # MonteCarlo.multiply_slice_matrix...
        A = eT * eT * eV
        input = rand(size(A)...)
        result = A * input
        MonteCarlo.multiply_slice_matrix_left!(dqmc, m, slice, input)
        @test maximum(abs, input .- result) < 2dqmc.p.delta_tau
        input = rand(size(A)...)
        result = input * A
        MonteCarlo.multiply_slice_matrix_right!(dqmc, m, slice, input)
        @test maximum(abs, input .- result) < 2dqmc.p.delta_tau

        A = inv(eT * eT * eV)
        input = rand(size(A)...)
        result = A * input
        MonteCarlo.multiply_slice_matrix_inv_left!(dqmc, m, slice, input)
        @test maximum(abs, input .- result) < 2dqmc.p.delta_tau
        input = rand(size(A)...)
        result = input * A
        MonteCarlo.multiply_slice_matrix_inv_right!(dqmc, m, slice, input)
        @test maximum(abs, input .- result) < 2dqmc.p.delta_tau

        A = adjoint(eT * eT * eV)
        input = rand(size(A)...)
        result = A * input
        MonteCarlo.multiply_daggered_slice_matrix_left!(dqmc, m, slice, input)
        @test maximum(abs, input .- result) < 2dqmc.p.delta_tau
    end
end<|MERGE_RESOLUTION|>--- conflicted
+++ resolved
@@ -1,8 +1,4 @@
-<<<<<<< HEAD
-using SparseArrays, LinearAlgebra
-=======
 using SparseArrays
->>>>>>> f01afe50
 
 @testset "right_mul!" begin
 
