AbstractMeasurement = MonteCarlo.AbstractMeasurement
ConfigurationMeasurement = MonteCarlo.ConfigurationMeasurement

IsingMeasurement = MonteCarlo.IsingMeasurement
IsingEnergyMeasurement = MonteCarlo.IsingEnergyMeasurement
IsingMagnetizationMeasurement = MonteCarlo.IsingMagnetizationMeasurement

GreensMeasurement = MonteCarlo.GreensMeasurement
BosonEnergyMeasurement = MonteCarlo.BosonEnergyMeasurement

AbstractObservable = MonteCarloObservable.AbstractObservable

struct DummyModel <: MonteCarlo.Model end
struct DummyMeasurement <: AbstractMeasurement end

@testset "Type Hierarchy" begin
    @test IsingEnergyMeasurement <: IsingMeasurement
    @test IsingMagnetizationMeasurement <: IsingMeasurement
    @test IsingMeasurement <: AbstractMeasurement
    @test GreensMeasurement <: AbstractMeasurement
    @test BosonEnergyMeasurement <: AbstractMeasurement
end

@testset "Interface" begin
    m = DummyMeasurement()
    dummy_model = DummyModel()
    model = IsingModel(dims=2, L=2)
    mc = MC(model, beta=1.0)

    @test nothing == MonteCarlo.prepare!(m, mc, model)
    @test_throws MethodError MonteCarlo.measure!(m, mc, model, 1)
    @test nothing == MonteCarlo.finish!(m, mc, model)
    @test MonteCarlo.default_measurements(mc, dummy_model) == Dict{Symbol, AbstractMeasurement}()
end

@testset "Checking defaults" begin
    model = IsingModel(dims=2, L=2)
    mc = MC(model, beta=1.0)

    defaults = MonteCarlo.default_measurements(mc, model)
    @test !isempty(defaults)

    @test haskey(defaults, :conf) && defaults[:conf] isa ConfigurationMeasurement
    obs = observables(defaults[:conf])
    @test haskey(obs, "Configurations") && obs["Configurations"] isa AbstractObservable

    @test haskey(defaults, :Magn) && defaults[:Magn] isa IsingMagnetizationMeasurement
    obs = observables(defaults[:Magn])
    @test haskey(obs, "Magnetization per site") && obs["Magnetization per site"] isa AbstractObservable
    @test haskey(obs, "Magnetic susceptibility") && obs["Magnetic susceptibility"] isa AbstractObservable
    @test haskey(obs, "Total magnetization") && obs["Total magnetization"] isa AbstractObservable
    @test haskey(obs, "Total magnetization squared") && obs["Total magnetization squared"] isa AbstractObservable

    @test haskey(defaults, :Energy) && defaults[:Energy] isa IsingEnergyMeasurement
    obs = observables(defaults[:Energy])
    @test haskey(obs, "Energy per site") && obs["Energy per site"] isa AbstractObservable
    @test haskey(obs, "Specific heat") && obs["Specific heat"] isa AbstractObservable
    @test haskey(obs, "Total energy") && obs["Total energy"] isa AbstractObservable
    @test haskey(obs, "Total energy squared") && obs["Total energy squared"] isa AbstractObservable


    @test isempty(mc.thermalization_measurements)
    @test !isempty(mc.measurements)
    @test haskey(mc.measurements, :conf) && mc.measurements[:conf] isa ConfigurationMeasurement
    @test haskey(mc.measurements, :Magn) && mc.measurements[:Magn] isa IsingMagnetizationMeasurement
    @test haskey(mc.measurements, :Energy) && mc.measurements[:Energy] isa IsingEnergyMeasurement

    model = HubbardModelAttractive(dims=2, L=2)
    mc = DQMC(model, beta=1.0)

    defaults = MonteCarlo.default_measurements(mc, model)
    @test !isempty(defaults)
    @test haskey(defaults, :conf) && defaults[:conf] isa ConfigurationMeasurement

    @test haskey(defaults, :Greens) && defaults[:Greens] isa GreensMeasurement
    obs = observables(defaults[:Greens])
    @test haskey(obs, "Equal-times Green's function") && obs["Equal-times Green's function"] isa AbstractObservable

    @test haskey(defaults, :BosonEnergy) && defaults[:BosonEnergy] isa BosonEnergyMeasurement
    obs = observables(defaults[:BosonEnergy])
    @test haskey(obs, "Bosonic Energy") && obs["Bosonic Energy"] isa AbstractObservable

    @test isempty(mc.thermalization_measurements)
    @test !isempty(mc.measurements)
    @test haskey(mc.measurements, :conf) && mc.measurements[:conf] isa ConfigurationMeasurement
    @test haskey(mc.measurements, :Greens) && mc.measurements[:Greens] isa GreensMeasurement
    @test haskey(mc.measurements, :BosonEnergy) && mc.measurements[:BosonEnergy] isa BosonEnergyMeasurement

    @test measurements(mc) == mc.measurements
    @test measurements(mc, :ME) == mc.measurements
    @test measurements(mc, :TH) == mc.thermalization_measurements
    @test measurements(mc, :ALL)[:ME] == mc.measurements
    @test measurements(mc, :ALL)[:TH] == mc.thermalization_measurements

    _obs = observables(mc, :all)
    @test observables(mc, :ME) == _obs[:ME]
    @test observables(mc, :TH) == _obs[:TH]
end

@testset "Retrieving Measurements" begin
    model = IsingModel(dims=2, L=2)
    mc = MC(model, beta=1.0)

    @test mc.thermalization_measurements == MonteCarlo.measurements(mc, :TH)
    @test mc.measurements == MonteCarlo.measurements(mc)

    obs = MonteCarlo.observables(mc, :all)
    @test keys(obs[:TH]) == keys(MonteCarlo.measurements(mc, :TH))
    @test keys(obs[:ME]) == keys(MonteCarlo.measurements(mc))

    @test haskey(obs[:ME][:conf], "Configurations")
    @test typeof(obs[:ME][:conf]["Configurations"]) <: AbstractObservable

    @test haskey(obs[:ME][:Energy], "Total energy")
    @test typeof(obs[:ME][:Energy]["Total energy"]) <: AbstractObservable
    @test haskey(obs[:ME][:Energy], "Total energy squared")
    @test typeof(obs[:ME][:Energy]["Total energy squared"]) <: AbstractObservable
    @test haskey(obs[:ME][:Energy], "Energy per site")
    @test typeof(obs[:ME][:Energy]["Energy per site"]) <: AbstractObservable
    @test haskey(obs[:ME][:Energy], "Specific heat")
    @test typeof(obs[:ME][:Energy]["Specific heat"]) <: AbstractObservable

    @test haskey(obs[:ME][:Magn], "Total magnetization")
    @test typeof(obs[:ME][:Magn]["Total magnetization"]) <: AbstractObservable
    @test haskey(obs[:ME][:Magn], "Total magnetization squared")
    @test typeof(obs[:ME][:Magn]["Total magnetization squared"]) <: AbstractObservable
    @test haskey(obs[:ME][:Magn], "Magnetization per site")
    @test typeof(obs[:ME][:Magn]["Magnetization per site"]) <: AbstractObservable
    @test haskey(obs[:ME][:Magn], "Magnetic susceptibility")
    @test typeof(obs[:ME][:Magn]["Magnetic susceptibility"]) <: AbstractObservable
end

@testset "Interacting with Measurements" begin
    model = IsingModel(dims=2, L=2)
    mc = MC(model, beta=1.0)

    @test length(mc.measurements) == 3
    delete!(mc, AbstractMeasurement)
    @test isempty(mc.measurements)

    @test_throws ErrorException push!(mc, :conf => Int64)
    @test_throws MethodError MonteCarlo.unsafe_push!(mc, :conf => 1.0)
    @test_throws ErrorException push!(mc, :conf => ConfigurationMeasurement, :bad_stage)
    @test_throws ErrorException MonteCarlo.unsafe_push!(mc, :conf => ConfigurationMeasurement(mc, model), :bad_stage)
    @test_throws ErrorException delete!(mc, :conf, :bad_stage)
    @test_throws ErrorException delete!(mc, ConfigurationMeasurement, :bad_stage)

    push!(mc, :conf => ConfigurationMeasurement)
    @test haskey(mc.measurements, :conf) && mc.measurements[:conf] isa ConfigurationMeasurement
    delete!(mc, :conf)
    @test !haskey(mc.measurements, :conf)

    MonteCarlo.unsafe_push!(mc, :Magn => IsingMagnetizationMeasurement(mc, model))
    @test haskey(mc.measurements, :Magn) && mc.measurements[:Magn] isa IsingMagnetizationMeasurement
    delete!(mc, IsingMagnetizationMeasurement)
    @test !haskey(mc.measurements, :Magn)

    @test isempty(mc.thermalization_measurements)
    push!(mc, :conf => ConfigurationMeasurement, :TH)
    @test haskey(mc.thermalization_measurements, :conf) &&
        mc.thermalization_measurements[:conf] isa ConfigurationMeasurement
    delete!(mc, :conf, :TH)

    MonteCarlo.unsafe_push!(mc, :conf => ConfigurationMeasurement(mc, model), :TH)
    @test haskey(mc.thermalization_measurements, :conf) &&
        mc.thermalization_measurements[:conf] isa ConfigurationMeasurement
    delete!(mc, ConfigurationMeasurement, :TH)
    @test !haskey(mc.thermalization_measurements, :TH)
end

@testset "Statistics of measurements" begin
    m = IsingModel(dims=2, L=4);
    mc = MC(m, beta=1.0);
    run!(mc, sweeps=100, thermalization=0, verbose=false);

    ms = measurements(mc)[:Energy]
    obs = observables(mc)[:Energy]

    @test mean(ms)["Total energy"] == mean(obs["Total energy"])
    @test var(ms)["Total energy"] == var(obs["Total energy"])
    @test std_error(ms)["Total energy"] == std_error(obs["Total energy"])
    # This wont work because we're not using LightObservables
    # @test tau(ms)["Total energy"] == tau(obs["Total energy"])
end

@testset "Saving and Loading" begin
    model = IsingModel(dims=2, L=2)
    mc = MC(model, beta=1.0)
    run!(mc, thermalization=10, sweeps=10, verbose=false)
    push!(mc, :conf => ConfigurationMeasurement, :TH)

<<<<<<< HEAD
    meas = measurements(mc)
    MonteCarlo.save_measurements("testfile.jld", mc, force_overwrite=true)
    _meas = MonteCarlo.load_measurements("testfile.jld")
    for (k, v) in meas
        for (k2, v2) in v
            for f in fieldnames(typeof(v2))
                @test getfield(v2, f) == getfield(_meas[k][k2], f)
            end
        end
    end
    rm("testfile.jld")
=======
    obs = observables(mc, :all)
    save_measurements!(mc, "test.jld", force_overwrite=true)
    _obs = load_measurements("test.jld")
    @test obs == _obs
    rm("test.jld")
end

function calc_measured_greens(mc::DQMC, G::Matrix)
    eThalfminus = mc.s.hopping_matrix_exp
    eThalfplus = mc.s.hopping_matrix_exp_inv

    eThalfplus * G * eThalfminus
end

@testset "Measured Greens function" begin
    m = HubbardModelAttractive(dims=2, L=8, mu=0.5)
    mc = DQMC(m, beta=5.0, safe_mult=1)
    MonteCarlo.build_stack(mc)
    MonteCarlo.propagate(mc)

    # greens(mc) matches expected output
    @test greens(mc) ≈ calc_measured_greens(mc, mc.s.greens)
    # greens() for arbitrary time matches expected output
    @test greens(mc, mc.s.current_slice) ≈ greens(mc)

    # wrap greens test
    for k in 0:9
        MonteCarlo.wrap_greens!(mc, mc.s.greens, mc.s.current_slice - k, -1)
    end
    # greens(mc) matches expected output
    @test greens(mc) ≈ calc_measured_greens(mc, mc.s.greens)
    # greens() for arbitrary time matches expected output
    @test greens(mc, mc.s.current_slice-10) ≈ greens(mc)
end

@testset "Uniform Fourier" begin
    A = rand(64, 64)
    @test uniform_fourier(A, 64) == sum(A) / 64
    @test uniform_fourier(A, 10) == sum(A) / 10

    m = HubbardModelAttractive(dims=2, L=8)
    mc = DQMC(m, beta=5.0)
    @test uniform_fourier(A, mc) == sum(A) / 64

    push!(mc, :CDC => MonteCarlo.ChargeDensityCorrelationMeasurement)
    push!(mc, :SDC => MonteCarlo.SpinDensityCorrelationMeasurement)
    push!(mc, :PC => MonteCarlo.PairingCorrelationMeasurement)
    run!(mc, verbose=false)
    measured = measurements(mc)

    @test uniform_fourier(measured[:CDC]) isa MonteCarlo.UniformFourierWrapped
    @test_throws MethodError uniform_fourier(measured[:SDC])
    @test uniform_fourier(measured[:SDC], :x) isa MonteCarlo.UniformFourierWrapped
    @test uniform_fourier(measured[:SDC].y) isa MonteCarlo.UniformFourierWrapped
    @test uniform_fourier(measured[:PC]) isa MonteCarlo.UniformFourierWrapped

    @test mean(uniform_fourier(measured[:CDC])) == sum(mean(measured[:CDC])) / 64
    @test var(uniform_fourier(measured[:SDC], :x)) == sum(var(measured[:SDC].x)) / 64
    @test std_error(uniform_fourier(measured[:SDC].z)) == sum(std_error(measured[:SDC].z)) / 64
    @test tau(uniform_fourier(measured[:PC])) == maximum(tau(measured[:PC]))
>>>>>>> 6e629488
end<|MERGE_RESOLUTION|>--- conflicted
+++ resolved
@@ -189,10 +189,9 @@
     run!(mc, thermalization=10, sweeps=10, verbose=false)
     push!(mc, :conf => ConfigurationMeasurement, :TH)
 
-<<<<<<< HEAD
-    meas = measurements(mc)
-    MonteCarlo.save_measurements("testfile.jld", mc, force_overwrite=true)
-    _meas = MonteCarlo.load_measurements("testfile.jld")
+    meas = measurements(mc, :all)
+    MonteCarlo.save_measurements("test.jld", mc, force_overwrite=true)
+    _meas = MonteCarlo.load_measurements("test.jld")
     for (k, v) in meas
         for (k2, v2) in v
             for f in fieldnames(typeof(v2))
@@ -200,12 +199,6 @@
             end
         end
     end
-    rm("testfile.jld")
-=======
-    obs = observables(mc, :all)
-    save_measurements!(mc, "test.jld", force_overwrite=true)
-    _obs = load_measurements("test.jld")
-    @test obs == _obs
     rm("test.jld")
 end
 
@@ -262,5 +255,4 @@
     @test var(uniform_fourier(measured[:SDC], :x)) == sum(var(measured[:SDC].x)) / 64
     @test std_error(uniform_fourier(measured[:SDC].z)) == sum(std_error(measured[:SDC].z)) / 64
     @test tau(uniform_fourier(measured[:PC])) == maximum(tau(measured[:PC]))
->>>>>>> 6e629488
 end