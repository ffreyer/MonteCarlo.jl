--- conflicted
+++ resolved
@@ -1,7 +1,7 @@
 using MonteCarlo, MonteCarloObservable
 using Test
-<<<<<<< HEAD
 using Random, Dates
+using MonteCarlo: @bm, TimerOutputs
 
 # In case some test failed and left behind a .jld file
 for f in readdir()
@@ -10,11 +10,6 @@
         rm(f)
     end
 end
-=======
-using Random
-using MonteCarlo: @bm, TimerOutputs
-
->>>>>>> a816dac3
 
 @testset "All Tests" begin
     @testset "Utilities" begin
