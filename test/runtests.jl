--- conflicted
+++ resolved
@@ -22,32 +22,9 @@
         end
         test4(x, y) = TimerOutputs.@timeit_debug "test2" begin sleep(x+y) end
 
-<<<<<<< HEAD
-        TimerOutputs.enable_debug_timings(Main)
-        x, y = 0.005, 0.005
-        test1(x, y)
-        test2(x, y)
-        test3(x, y)
-        test4(x, y)
-        TimerOutputs.reset_timer!()
-        for _ in 1:10
-            test1(x, y)
-            test2(x, y)
-            test3(x, y)
-            test4(x, y)
-        end
-        TimerOutputs.disable_debug_timings(Main)
-
-        to = TimerOutputs.DEFAULT_TIMER
-        t1 = TimerOutputs.time(to["test1"])
-        t2 = TimerOutputs.time(to["test2"])
-        t3 = TimerOutputs.time(to["test3"])
-        t4 = TimerOutputs.time(to["test4"])
-=======
         x = code_lowered(test1, Tuple{Float64, Float64})[1]
         y = code_lowered(test3, Tuple{Float64, Float64})[1]
         @test x.code == y.code
->>>>>>> 9d1ff3e1
 
         x = code_lowered(test2, Tuple{Float64, Float64})[1]
         y = code_lowered(test4, Tuple{Float64, Float64})[1]
