using MonteCarlo, MonteCarloObservable
using Test
<<<<<<< HEAD
using LinearAlgebra, Random, Dates
=======
using Random, Dates
>>>>>>> 5c748ce6

@testset "All Tests" begin
    @testset "Lattices" begin
        include("lattices.jl")
    end
    
    @testset "Models" begin
        include("modeltests_IsingModel.jl")
        include("modeltests_HubbardModelAttractive.jl")
    end

    @testset "Flavors" begin
        # include("flavortests_MC.jl")
        include("flavortests_DQMC.jl")
    end

    @testset "Measurements" begin
        include("measurements.jl")
    end

    @testset "Intergration tests" begin
        include("integration_tests.jl")
    end

    @testset "Exact Diagonalization" begin
        include("ED/ED_tests.jl")
    end

    @testset "File IO" begin
        include("FileIO.jl")
    end
end<|MERGE_RESOLUTION|>--- conflicted
+++ resolved
@@ -1,16 +1,12 @@
 using MonteCarlo, MonteCarloObservable
 using Test
-<<<<<<< HEAD
 using LinearAlgebra, Random, Dates
-=======
-using Random, Dates
->>>>>>> 5c748ce6
 
 @testset "All Tests" begin
     @testset "Lattices" begin
         include("lattices.jl")
     end
-    
+
     @testset "Models" begin
         include("modeltests_IsingModel.jl")
         include("modeltests_HubbardModelAttractive.jl")
