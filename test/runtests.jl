--- conflicted
+++ resolved
@@ -23,13 +23,8 @@
             m = mc.measurements[:Magn].m
 
             @test isapprox(0.398, round(mean(m), digits=3))
-<<<<<<< HEAD
-            @test isapprox(0.012, round(error(m), digits=3))
-            # @test typeof(observables(mc)) == Dict{String, String}
-=======
             @test isapprox(0.013, round(std_error(m), digits=3))
-            @test typeof(observables(mc)) == Dict{String, String}
->>>>>>> 0f9f1624
+            #@test typeof(observables(mc)) == Dict{String, String}
         end
     end
 
