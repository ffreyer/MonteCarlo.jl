@testset "MC" begin
    model = IsingModel(dims=2, L=2)
    mc = MC(model, beta=0.66, thermalization=33, sweeps=123)
    run!(mc, verbose=false)
    MonteCarlo.save("testfile.jld", mc)
    x = MonteCarlo.load("testfile.jld")

    for f in fieldnames(typeof(mc.p))
        @test getfield(mc.p, f) == getfield(x.p, f)
    end
    @test mc.conf == x.conf
    @test mc.model.L == x.model.L
    @test mc.model.dims == x.model.dims
    for f in fieldnames(typeof(mc.model.l))
        @test getfield(mc.model.l, f) == getfield(x.model.l, f)
    end
    @test mc.model.neighs == x.model.neighs
    @test mc.model.energy[] == x.model.energy[]
    for (k, v) in mc.thermalization_measurements
        for f in fieldnames(typeof(v))
            @test getfield(v, f) == getfield(x.thermalization_measurements[k], f)
        end
    end
    for (k, v) in mc.measurements
        for f in fieldnames(typeof(v))
            @test getfield(v, f) == getfield(x.measurements[k], f)
        end
    end
    rm("testfile.jld")
end

@testset "DQMC" begin
    model = HubbardModelAttractive(dims=2, L=4, t = 1.7, U = 5.5)
    mc = DQMC(model, beta=1.0, thermalization=21, sweeps=117, measure_rate = 1)
    t = time()
    run!(mc, verbose=false)
    t = time() - t
    MonteCarlo.save("testfile.jld", mc)
    x = MonteCarlo.load("testfile.jld")
    rm("testfile.jld")

    # Repeat these tests once with x being replayed rather than loaded
    replay_done = false
    @label all_checks

    for f in fieldnames(typeof(mc.p))
        @test getfield(mc.p, f) == getfield(x.p, f)
    end
    @test mc.conf == x.conf
    @test mc.model.dims == x.model.dims
    @test mc.model.L == x.model.L
    @test mc.model.mu == x.model.mu
    @test mc.model.t == x.model.t
    @test mc.model.U == x.model.U
    for f in fieldnames(typeof(mc.model.l))
        @test getfield(mc.model.l, f) == getfield(x.model.l, f)
    end
    @test mc.model.neighs == x.model.neighs
    @test mc.model.flv == x.model.flv
    for (k, v) in mc.thermalization_measurements
        for f in fieldnames(typeof(v))
            if getfield(v, f) isa LightObservable
                # TODO
                # implement == for LightObservable in MonteCarloObservable
                @test getfield(v, f).B == getfield(x.measurements[k], f).B
            else
                @test getfield(v, f) == getfield(x.measurements[k], f)
            end
        end
    end
    for (k, v) in mc.measurements
        for f in fieldnames(typeof(v))
            if getfield(v, f) isa LightObservable
                # TODO
                # implement == for LightObservable in MonteCarloObservable
                @test getfield(v, f).B == getfield(x.measurements[k], f).B
            else
                @test getfield(v, f) == getfield(x.measurements[k], f)
            end
        end
    end
<<<<<<< HEAD
    rm("testfile.jld")
=======

    # Check everything again with x being a replayed simulation
    if !replay_done
        replay!(x)
        replay_done = true
        @goto all_checks
    end

>>>>>>> 5c748ce6

    # Test resume
    model = HubbardModelAttractive(dims=2, L=2, t = 1.7, U = 5.5)
    mc = DQMC(model, beta=1.0, thermalization=500, sweeps=1000, measure_rate=1)
    t = time()
    run!(mc, verbose=false)
    t = time() - t
    mc = DQMC(model, beta=1.0, thermalization=500, sweeps=1000, measure_rate=1)
    # mc = DQMC(model, beta=1.0, thermalization=21, sweeps=117, measure_rate = 1)
    state = run!(
        mc, verbose=false,
        safe_before = now() + Millisecond(round(Int, 980t)),
        grace_period = Millisecond(0),
        filename = "resumable_testfile.jld"
    )
    @test state == false
    ts = deepcopy(timeseries(mc.measurements[:conf].obs))
<<<<<<< HEAD
    @test length(ts) > 1
=======
    @assert length(ts) > 1
>>>>>>> 5c748ce6

    mc, state = resume!("resumable_testfile.jld", verbose=false)
    @test state == true
    @test all(x in timeseries(mc.measurements[:conf].obs) for x in ts)
    rm("resumable_testfile.jld")
end<|MERGE_RESOLUTION|>--- conflicted
+++ resolved
@@ -79,9 +79,6 @@
             end
         end
     end
-<<<<<<< HEAD
-    rm("testfile.jld")
-=======
 
     # Check everything again with x being a replayed simulation
     if !replay_done
@@ -90,7 +87,6 @@
         @goto all_checks
     end
 
->>>>>>> 5c748ce6
 
     # Test resume
     model = HubbardModelAttractive(dims=2, L=2, t = 1.7, U = 5.5)
@@ -108,11 +104,7 @@
     )
     @test state == false
     ts = deepcopy(timeseries(mc.measurements[:conf].obs))
-<<<<<<< HEAD
-    @test length(ts) > 1
-=======
     @assert length(ts) > 1
->>>>>>> 5c748ce6
 
     mc, state = resume!("resumable_testfile.jld", verbose=false)
     @test state == true
